##############################################################################
# Institute for the Design of Advanced Energy Systems Process Systems
# Engineering Framework (IDAES PSE Framework) Copyright (c) 2018-2019, by the
# software owners: The Regents of the University of California, through
# Lawrence Berkeley National Laboratory,  National Technology & Engineering
# Solutions of Sandia, LLC, Carnegie Mellon University, West Virginia
# University Research Corporation, et al. All rights reserved.
#
# Please see the files COPYRIGHT.txt and LICENSE.txt for full copyright and
# license information, respectively. Both files are also available online
# at the URL "https://github.com/IDAES/idaes-pse".
##############################################################################
"""
General purpose separator block for IDAES models
"""
from __future__ import absolute_import  # disable implicit relative imports
from __future__ import division, print_function

import logging

<<<<<<< HEAD
from pyomo.environ import (Expression,
                           Reference,
=======
from pyomo.environ import (Constraint,
                           Expression,
>>>>>>> ad60ece0
                           Set,
                           SolverFactory,
                           TerminationCondition,
                           Var,
                           value)
from pyomo.network import Port
from pyomo.common.config import ConfigBlock, ConfigValue, In
from pyutilib.enum import Enum

from idaes.core import (declare_process_block_class,
                        UnitModelBlockData,
                        useDefault)
from idaes.core.util.config import (is_physical_parameter_block,
                                    is_state_block,
                                    list_of_strings)
from idaes.core.util.exceptions import (BurntToast,
                                        ConfigurationError)

__author__ = "Andrew Lee"


# Set up logger
_log = logging.getLogger(__name__)


# Enumerate options for balances
SplittingType = Enum(
    'totalFlow',
    'phaseFlow',
    'componentFlow',
    'phaseComponentFlow')


@declare_process_block_class("Separator")
class SeparatorData(UnitModelBlockData):
    """
    This is a general purpose model for a Separator block with the IDAES
    modeling framework. This block can be used either as a stand-alone
    Separator unit operation, or as a sub-model within another unit operation.

    This model creates a number of StateBlocks to represent the outgoing
    streams, then writes a set of phase-component material balances, an
    overall enthalpy balance (2 options), and a momentum balance (2 options)
    linked to a mixed-state StateBlock. The mixed-state StateBlock can either
    be specified by the user (allowing use as a sub-model), or created by the
    Separator.

    When being used as a sub-model, Separator should only be used when a
    set of new StateBlocks are required for the streams to be separated. It
    should not be used to separate streams to go to mutiple ControlVolumes in a
    single unit model - in these cases the unit model developer should write
    their own splitting equations.
    """
    CONFIG = UnitModelBlockData.CONFIG()
    CONFIG.declare("property_package", ConfigValue(
        default=useDefault,
        domain=is_physical_parameter_block,
        description="Property package to use for mixer",
        doc="""Property parameter object used to define property calculations,
**default** - useDefault.
**Valid values:** {
**useDefault** - use default package from parent model or flowsheet,
**PropertyParameterObject** - a PropertyParameterBlock object.}"""))
    CONFIG.declare("property_package_args", ConfigBlock(
        implicit=True,
        description="Arguments to use for constructing property packages",
        doc="""A ConfigBlock with arguments to be passed to a property block(s)
and used when constructing these,
**default** - None.
**Valid values:** {
see property package for documentation.}"""))
    CONFIG.declare("outlet_list", ConfigValue(
        domain=list_of_strings,
        description="List of outlet names",
        doc="""A list containing names of outlets,
**default** - None.
**Valid values:** {
**None** - use num_outlets argument,
**list** - a list of names to use for outlets.}"""))
    CONFIG.declare("num_outlets", ConfigValue(
        domain=int,
        description="Number of outlets to unit",
        doc="""Argument indicating number (int) of outlets to construct, not
used if outlet_list arg is provided,
**default** - None.
**Valid values:** {
**None** - use outlet_list arg instead, or default to 2 if neither argument
provided,
**int** - number of outlets to create (will be named with sequential integers
from 1 to num_outlets).}"""))
    CONFIG.declare("split_basis", ConfigValue(
        default=SplittingType.totalFlow,
        domain=SplittingType,
        description="Basis for splitting stream",
        doc="""Argument indicating basis to use for splitting mixed stream,
**default** - SplittingType.totalFlow.
**Valid values:** {
**SplittingType.totalFlow** - split based on total flow (split
fraction indexed only by time and outlet),
**SplittingType.phaseFlow** - split based on phase flows (split fraction
indexed by time, outlet and phase),
**SplittingType.componentFlow** - split based on component flows (split
fraction indexed by time, outlet and components),
**SplittingType.phaseComponentFlow** - split based on phase-component flows (
split fraction indexed by both time, outlet, phase and components).}"""))
    CONFIG.declare("ideal_separation", ConfigValue(
        default=True,
        domain=In([True, False]),
        description="Ideal splitting flag",
        doc="""Argument indicating whether ideal splitting should be used.
Ideal splitting assumes perfect spearation of material, and attempts to
avoid duplication of StateBlocks by directly partitioning outlet flows to
ports,
**default** - True.
**Valid values:** {
**True** - use ideal splitting methods,
**False** - use explicit splitting equations with split fractions.}"""))
    CONFIG.declare("ideal_split_map", ConfigValue(
        domain=dict,
        description="Ideal splitting partitioning map",
        doc="""Dictionary containing information on how extensive variables
should be partitioned when using ideal splitting (ideal_separation = True).
**default** - None.
**Valid values:** {
**dict** with keys of indexing set members and values indicating which outlet
this combination of keys should be partitioned to.
E.g. {("Vap", "H2"): "outlet_1"}}"""))
    CONFIG.declare("mixed_state_block", ConfigValue(
        domain=is_state_block,
        description="Existing StateBlock to use as mixed stream",
        doc="""An existing state block to use as the source stream from the
Separator block,
**default** - None.
**Valid values:** {
**None** - create a new StateBlock for the mixed stream,
**StateBlock** - a StateBock to use as the source for the mixed stream.}"""))
    CONFIG.declare("construct_ports", ConfigValue(
        default=True,
        domain=In([True, False]),
        description="Construct inlet and outlet Port objects",
        doc="""Argument indicating whether model should construct Port objects
linked the mixed state and all outlet states,
**default** - True.
**Valid values:** {
**True** - construct Ports for all states,
**False** - do not construct Ports."""))

    def build(self):
        """
        General build method for SeparatorData. This method calls a number
        of sub-methods which automate the construction of expected attributes
        of unit models.

        Inheriting models should call `super().build`.

        Args:
            None

        Returns:
            None
        """
        # Call super.build()
        super(SeparatorData, self).build()

        # Call setup methods from ControlVolumeBlockData
        self._get_property_package()
        self._get_indexing_sets()

        # Create list of inlet names
        outlet_list = self.create_outlet_list()

        if self.config.mixed_state_block is None:
            mixed_block = self.add_mixed_state_block()
        else:
            mixed_block = self.get_mixed_state_block()

        # Add inlet port
        self.add_inlet_port_objects(mixed_block)

        # Construct splitter based on ideal_separation argument
        if self.config.ideal_separation:
            # Use ideal partitioning method
            self.partition_outlet_flows(mixed_block, outlet_list)
        else:
            # Otherwise, Build StateBlocks for outlet
            outlet_blocks = self.add_outlet_state_blocks(outlet_list)

            # Add split fractions
            self.add_split_fractions(outlet_list)

            # Construct splitting equations
            self.add_material_splitting_constraints(mixed_block)
            self.add_energy_splitting_constraints(mixed_block)
            self.add_momentum_splitting_constraints(mixed_block)

            # Construct outlet port objects
            self.add_outlet_port_objects(outlet_list, outlet_blocks)

    def create_outlet_list(self):
        """
        Create list of outlet stream names based on config arguments.

        Returns:
            list of strings
        """
        if (self.config.outlet_list is not None and
                self.config.num_outlets is not None):
            # If both arguments provided and not consistent, raise Exception
            if len(self.config.outlet_list) != self.config.num_outlets:
                raise ConfigurationError(
                        "{} Separator provided with both outlet_list and "
                        "num_outlets arguments, which were not consistent ("
                        "length of outlet_list was not equal to num_outlets). "
                        "PLease check your arguments for consistency, and "
                        "note that it is only necessry to provide one of "
                        "these arguments.".format(self.name))
        elif (self.config.outlet_list is None and
              self.config.num_outlets is None):
            # If no arguments provided for outlets, default to num_outlets = 2
            self.config.num_outlets = 2

        # Create a list of names for outlet StateBlocks
        if self.config.outlet_list is not None:
            outlet_list = self.config.outlet_list
        else:
            outlet_list = ['outlet_' + str(n)
                           for n in range(1, self.config.num_outlets+1)]

        return outlet_list

    def add_outlet_state_blocks(self, outlet_list):
        """
        Construct StateBlocks for all outlet streams.

        Args:
            list of strings to use as StateBlock names

        Returns:
            list of StateBlocks
        """
        # Setup StateBlock argument dict
        tmp_dict = self.config.property_package_args
        tmp_dict["has_phase_equilibrium"] = False
        tmp_dict["parameters"] = self.config.property_package
        tmp_dict["defined_state"] = False

        # Create empty list to hold StateBlocks for return
        outlet_blocks = []

        # Create an instance of StateBlock for all outlets
        for o in outlet_list:
            o_obj = self.config.property_package.state_block_class(
                        self.time_ref,
                        doc="Material properties at outlet",
                        default=tmp_dict)

            setattr(self, o+"_state", o_obj)

            outlet_blocks.append(getattr(self, o+"_state"))

        return outlet_blocks

    def add_mixed_state_block(self):
        """
        Constructs StateBlock to represent mixed stream.

        Returns:
            New StateBlock object
        """
        # Setup StateBlock argument dict
        tmp_dict = self.config.property_package_args
        tmp_dict["has_phase_equilibrium"] = False
        tmp_dict["parameters"] = self.config.property_package
        tmp_dict["defined_state"] = True

        self.mixed_state = self.config.property_package.state_block_class(
                                self.time_ref,
                                doc="Material properties of mixed stream",
                                default=tmp_dict)

        return self.mixed_state

    def get_mixed_state_block(self):
        """
        Validates StateBlock provided in user arguments for mixed stream.

        Returns:
            The user-provided StateBlock or an Exception
        """
        # Sanity check to make sure method is not called when arg missing
        if self.config.mixed_state_block is None:
            raise BurntToast("{} get_mixed_state_block method called when "
                             "mixed_state_block argument is None. This should "
                             "not happen.".format(self.name))

        # Check that the user-provided StateBlock uses the same prop pack
        if (self.config.mixed_state_block[
                    self.time_ref.first()].config.parameters
                != self.config.property_package):
            raise ConfigurationError(
                    "{} StateBlock provided in mixed_state_block argument "
                    " does not come from the same property package as "
                    "provided in the property_package argument. All "
                    "StateBlocks within a Separator must use the same "
                    "property package.".format(self.name))

        return self.config.mixed_state_block

    def add_inlet_port_objects(self, mixed_block):
        """
        Adds inlet Port object if required.

        Args:
            a mixed state StateBlock object

        Returns:
            None
        """
        if self.config.construct_ports is True:
            self.add_port(name="inlet", block=mixed_block, doc="Inlet Port")

    def add_outlet_port_objects(self, outlet_list, outlet_blocks):
        """
        Adds outlet Port objects if required.

        Args:
            a list of outlet StateBlock objects

        Returns:
            None
        """
        if self.config.construct_ports is True:
            # Add ports
            for p in outlet_list:
                o_state = getattr(self, p+"_state")
                self.add_port(name=p, block=o_state, doc="Outlet Port")

    def add_split_fractions(self, outlet_list):
        """
        Creates outlet Port objects and tries to partiton mixed stream flows
        between these

        Args:
            StateBlock representing the mixed flow to be split
            a list of names for outlets

        Returns:
            None
        """
        self.outlet_idx = Set(initialize=outlet_list)

        if self.config.split_basis == SplittingType.totalFlow:
            sf_idx = [self.time_ref, self.outlet_idx]
            sf_sum_idx = [self.time_ref]
        elif self.config.split_basis == SplittingType.phaseFlow:
            sf_idx = [self.time_ref, self.outlet_idx, self.phase_list_ref]
            sf_sum_idx = [self.time_ref, self.phase_list_ref]
        elif self.config.split_basis == SplittingType.componentFlow:
            sf_idx = [self.time_ref, self.outlet_idx, self.component_list_ref]
            sf_sum_idx = [self.time_ref, self.component_list_ref]
        elif self.config.split_basis == SplittingType.phaseComponentFlow:
            sf_idx = [self.time_ref,
                      self.outlet_idx,
                      self.phase_list_ref,
                      self.component_list_ref]
            sf_sum_idx = [self.time_ref,
                          self.phase_list_ref,
                          self.component_list_ref]
        else:
            raise BurntToast("{} split_basis has unexpected value. This "
                             "should not happen.".format(self.name))

        # Create split fraction variable
        self.split_fraction = Var(*sf_idx,
                                  initialize=0.5,
                                  doc="Outlet split fractions")

        # Add constraint that split fractions sum to 1
        def sum_sf_rule(b, t, *args):
            return 1 == sum(b.split_fraction[t, o, args]
                            for o in self.outlet_idx)
        self.sum_split_frac = Constraint(*sf_sum_idx, rule = sum_sf_rule)

    def add_material_splitting_constraints(self, mixed_block):
        """
        Creates constraints for splitting the material flows
        """
        def sf(t, o, p, j):
            if self.config.split_basis == SplittingType.totalFlow:
                return self.split_fraction[t, o]
            elif self.config.split_basis == SplittingType.phaseFlow:
                return self.split_fraction[t, o, p]
            elif self.config.split_basis == SplittingType.componentFlow:
                return self.split_fraction[t, o, j]
            elif self.config.split_basis == SplittingType.phaseComponentFlow:
                return self.split_fraction[t, o, p, j]

        @self.Constraint(self.time_ref,
                         self.outlet_idx,
                         self.phase_list_ref,
                         self.component_list_ref,
                         doc="Material splitting equations")
        def material_splitting_eqn(b, t, o, p, j):
            o_block = getattr(self, o+"_state")
            return (sf(t, o, p, j) *
                    mixed_block[t].get_material_flow_terms(p, j) ==
                    o_block[t].get_material_flow_terms(p, j))

    def add_energy_splitting_constraints(self, mixed_block):
        """
        Creates constraints for splitting the energy flows - done by equating
        temperatures in outlets.
        """
        @self.Constraint(self.time_ref,
                         self.outlet_idx,
                         doc="Temperature equality constraint")
        def temperature_equality_eqn(b, t, o):
            o_block = getattr(self, o+"_state")
            return mixed_block[t].temperature == o_block[t].temperature

    def add_momentum_splitting_constraints(self, mixed_block):
        """
        Creates constraints for splitting the momentum flows - done by equating
        pressures in outlets.
        """
        @self.Constraint(self.time_ref,
                         self.outlet_idx,
                         doc="Pressure equality constraint")
        def pressure_equality_eqn(b, t, o):
            o_block = getattr(self, o+"_state")
            return mixed_block[t].pressure == o_block[t].pressure

    def partition_outlet_flows(self, mb, outlet_list):
        """
        Creates outlet Port objects and tries to partiton mixed stream flows
        between these

        Args:
            StateBlock representing the mixed flow to be split
            a list of names for outlets

        Returns:
            None
        """
        # Check arguments
        if self.config.construct_ports is False:
            raise ConfigurationError("{} cannot have and ideal separator "
                                     "(ideal_separation = True) with "
                                     "construct_ports = False."
                                     .format(self.name))
        if self.config.split_basis == SplittingType.totalFlow:
            raise ConfigurationError("{} cannot do an ideal separation based "
                                     "on total flow.".format(self.name))
        if self.config.ideal_split_map is None:
            raise ConfigurationError("{} was not provided with an "
                                     "ideal_split_map argument which is "
                                     "necessary for doing an ideal_separation."
                                     .format(self.name))

        # Validate split map
        split_map = self.config.ideal_split_map
        idx_list = []
        if self.config.split_basis == SplittingType.phaseFlow:
            for p in self.phase_list_ref:
                idx_list.append((p))

            if len(idx_list) != len(split_map):
                raise ConfigurationError(
                        "{} ideal_split_map does not match with "
                        "split_basis chosen. ideal_split_map must"
                        " have a key for each combination of indices."
                        .format(self.name))
            for k in idx_list:
                if k not in split_map:
                    raise ConfigurationError(
                        "{} ideal_split_map does not match with "
                        "split_basis chosen. ideal_split_map must"
                        " have a key for each combination of indices."
                        .format(self.name))

        elif self.config.split_basis == SplittingType.componentFlow:
            for j in self.component_list_ref:
                idx_list.append((j))

            if len(idx_list) != len(split_map):
                raise ConfigurationError(
                        "{} ideal_split_map does not match with "
                        "split_basis chosen. ideal_split_map must"
                        " have a key for each component."
                        .format(self.name))
        elif self.config.split_basis == SplittingType.phaseComponentFlow:
            for p in self.phase_list_ref:
                for j in self.component_list_ref:
                    idx_list.append((p, j))

            if len(idx_list) != len(split_map):
                raise ConfigurationError(
                        "{} ideal_split_map does not match with "
                        "split_basis chosen. ideal_split_map must"
                        " have a key for each phase-component pair."
                        .format(self.name))

        # Check that no. outlets matches split_basis
        if len(outlet_list) != len(idx_list):
            raise ConfigurationError(
                        "{} Cannot perform ideal separation. Must have one "
                        "outlet for each possible combination of the "
                        "chosen split_basis."
                        .format(self.name))

        # Get list of port members
        s_vars = mb[self.time_ref.first()].define_port_members()

        # Add empty Port objects
        for o in outlet_list:
            p_obj = Port(noruleinit=True,
                         doc="Outlet Port")
            setattr(self, o, p_obj)

            # Iterate over members to create References or Expressions
            for s in s_vars:
                # Get local variable name of component
                l_name = s_vars[s].local_name

                if l_name == "pressure" or l_name == "temperature":
                    # Assume outlets same as mixed flow - make Reference
                    e_obj = Reference(mb[:].component(l_name))

                elif (l_name.startswith("mole_frac") or
                      l_name.startswith("mass_frac")):
                    # Mole and mass frac need special handling
                    if l_name.endswith("_phase"):
                        def e_rule(b, t, p, j):
                            if self.config.split_basis == \
                                        SplittingType.phaseFlow:
                                s_check = split_map[p]
                            elif self.config.split_basis == \
                                    SplittingType.componentFlow:
                                s_check = split_map[j]
                            elif self.config.split_basis == \
                                    SplittingType.phaseComponentFlow:
                                s_check = split_map[p, j]
                            else:
                                raise BurntToast(
                                        "{} This should not happen. Please "
                                        "report this bug to the IDAES "
                                        "developers.".format(self.name))
                            
                            if s_check == o:
                                return mb[t].component(l_name)[p, j]
                            else:
                                return 0
                            
                        e_obj = Expression(self.time_ref,
                                           self.phase_list_ref,
                                           self.component_list_ref,
                                           rule=e_rule)

                    else:
                        if self.config.split_basis == \
                                    SplittingType.componentFlow:
                            def e_rule(b, t, j):
                                if split_map[j] == o:
                                    return mb[t].component(l_name)[j]
                                # else:
                                return 0

                        else:
                            def e_rule(b, t, j):
                                try:
                                    mfp = mb[t].component(l_name+"_phase")
                                except AttributeError:
                                    raise AttributeError(
                                        "{} Cannot use ideal splitting with "
                                        "this property package. Package uses "
                                        "indexed port member {} which does not"
                                        " have the correct indexing sets, and "
                                        "an equivalent variable with correct "
                                        "indexing sets is not available."
                                        .format(self.name, s))

                                for p in self.phase_list_ref:
                                    if self.config.split_basis == \
                                            SplittingType.phaseFlow:
                                        s_check = split_map[p]
                                    elif self.config.split_basis == \
                                            SplittingType.phaseComponentFlow:
                                        s_check = split_map[p, j]
                                    else:
                                        raise BurntToast(
                                            "{} This should not happen. Please"
                                            " report this bug to the IDAES "
                                            "developers.".format(self.name))

                                    if s_check == o:
                                        return mfp[p, j]
                                # else:
                                return 0
    
                        e_obj = Expression(self.time_ref,
                                           self.component_list_ref,
                                           rule=e_rule)

                elif l_name.endswith("_phase_comp"):
                    def e_rule(b, t, p, j):
                        if self.config.split_basis == \
                                SplittingType.phaseFlow:
                            s_check = split_map[p]
                        elif self.config.split_basis == \
                                SplittingType.componentFlow:
                            s_check = split_map[j]
                        elif self.config.split_basis == \
                                SplittingType.phaseComponentFlow:
                            s_check = split_map[p, j]
                        else:
                            raise BurntToast(
                                    "{} This should not happen. Please"
                                    " report this bug to the IDAES "
                                    "developers.".format(self.name))

                        if s_check == o:
                            return mb[t].component(l_name)[p, j]
                        else:
                            return 0

                    e_obj = Expression(self.time_ref,
                                       self.phase_list_ref,
                                       self.component_list_ref,
                                       rule=e_rule)

                elif l_name.endswith("_phase"):
                    if self.config.split_basis == \
                                    SplittingType.phaseFlow:
                        def e_rule(b, t, p):
                            if split_map[p] == o:
                                return mb[t].component(l_name)[p]
                            else:
                                return 0

                    else:
                        def e_rule(b, t, p):
                            try:
                                mfp = mb[t].component(l_name+"_comp")
                            except AttributeError:
                                raise AttributeError(
                                    "{} Cannot use ideal splitting with this "
                                    "property package. Package uses indexed "
                                    "port member {} which does not have the "
                                    "correct indexing sets, and an equivalent "
                                    "variable with correct indexing sets is "
                                    "not available."
                                    .format(self.name, s))
                            
                            for j in self.component_list_ref:
                                if self.config.split_basis == \
                                        SplittingType.componentFlow:
                                    s_check = split_map[j]
                                elif self.config.split_basis == \
                                        SplittingType.phaseComponentFlow:
                                    s_check = split_map[p, j]
                                else:
                                    raise BurntToast(
                                        "{} This should not happen. Please"
                                        " report this bug to the IDAES "
                                        "developers.".format(self.name))

                                if s_check == o:
                                    return mfp[p, j]
                            # else:
                            return 0

                    e_obj = Expression(self.time_ref,
                                       self.phase_list_ref,
                                       rule=e_rule)

                elif l_name.endswith("_comp"):
                    if self.config.split_basis == \
                            SplittingType.componentFlow:
                        def e_rule(b, t, j):
                            if split_map[j] == o:
                                return mb[t].component(l_name)[j]
                            else:
                                return 0

                    elif self.config.split_basis == \
                            SplittingType.phaseFlow:

                        def e_rule(b, t, j):
                            try:
                                mfp = mb[t].component(
                                        "{0}_phase{1}"
                                        .format(l_name[:-5], s[-5:]))
                            except AttributeError:
                                raise AttributeError(
                                    "{} Cannot use ideal splitting with this "
                                    "property package. Package uses indexed "
                                    "port member {} which does not have the "
                                    "correct indexing sets, and an equivalent "
                                    "variable with correct indexing sets is "
                                    "not available."
                                    .format(self.name, s))

                            for p in self.phase_list_ref:
                                if self.config.split_basis == \
                                        SplittingType.phaseFlow:
                                    s_check = split_map[p]
                                elif self.config.split_basis == \
                                        SplittingType.phaseComponentFlow:
                                    s_check = split_map[p, j]
                                else:
                                    raise BurntToast(
                                        "{} This should not happen. Please"
                                        " report this bug to the IDAES "
                                        "developers.".format(self.name))

                                if s_check == o:
                                    return mfp[p, j]
                            # else:
                            return 0

                    e_obj = Expression(self.time_ref,
                                       self.component_list_ref,
                                       rule=e_rule)

                else:
                    # Not a recognised state, check for indexing sets
                    if mb[self.time_ref.first()].component(
                            l_name).is_indexed():
                        # Is indexed, assume indexes match and partition
                        
                        def e_rule(b, t, k):
                            if split_map[k] == o:
                                try:
                                    return mb[t].component(l_name)[k]
                                except KeyError:
                                    raise KeyError(
                                        "{} Cannot use ideal splitting with"
                                        " this property package. Package uses "
                                        "indexed port member {} which does not"
                                        " have suitable indexing set(s)."
                                        .format(self.name, s))
                            else:
                                return 0

                        # TODO : Reusing indexing set from first port member.
                        # TODO : Not sure how good of an idea this is.
                        e_obj = Expression(
                                    self.time_ref,
                                    mb[self.time_ref.first()]
                                        .component(l_name).index_set(),
                                    rule=e_rule)

                    else:
                        # Is not indexed, look for indexed equivalent
                        try:
                            if self.config.split_basis == \
                                    SplittingType.phaseFlow:
                                def e_rule(b, t):
                                    for p in self.phase_list_ref:
                                        if split_map[p] == o:
                                            return mb[t].component(
                                                    l_name+"_phase")[p]
                                    # else
                                    return 0

                            elif self.config.split_basis == \
                                    SplittingType.componentFlow:
                                def e_rule(b, t):
                                    for j in self.component_list_ref:
                                        if split_map[j] == o:
                                            return mb[t].component(
                                                    l_name+"_comp")[j]
                                    # else
                                    return 0

                            elif self.config.split_basis == \
                                    SplittingType.phaseComponentFlow:
                                def e_rule(b, t):
                                    for p in self.phase_list_ref:
                                        for j in self.component_list_ref:
                                            if split_map[p, j] == o:
                                                return (mb[t].component(
                                                        l_name+"_phase_comp")
                                                        [p, j])
                                    # else
                                    return 0

                        except AttributeError:
                            raise AttributeError(
                                "{} Cannot use ideal splitting with this "
                                "property package. Package uses unindexed "
                                "port member {} which does not have an "
                                "equivalent indexed form."
                                .format(self.name, s))

                    e_obj = Expression(self.time_ref,
                                       rule=e_rule)

                # Add Reference/Expression object to Separator model object
                setattr(self, "_"+o+"_"+l_name+"_ref", e_obj)

                # Add member to Port object
                p_obj.add(e_obj, s)

    def model_check(blk):
        """
        This method executes the model_check methods on the associated state
        blocks (if they exist). This method is generally called by a unit model
        as part of the unit's model_check method.

        Args:
            None

        Returns:
            None
        """
        # Try property block model check
        for t in blk.time_ref:
            try:
                if blk.config.mixed_state_block is None:
                    blk.mixed_state[t].model_check()
                else:
                    blk.config.mixed_state_block.model_check()
            except AttributeError:
                _log.warning('{} Separator inlet state block has no '
                             'model check. To correct this, add a '
                             'model_check method to the associated '
                             'StateBlock class.'.format(blk.name))

            try:
                outlet_list = blk.create_outlet_list()
                for o in outlet_list:
                    o_block = getattr(blk, o+"_state")
                    o_block[t].model_check()
            except AttributeError:
                _log.warning('{} Separator outlet state block has no '
                             'model checks. To correct this, add a model_check'
                             ' method to the associated StateBlock class.'
                             .format(blk.name))

    def initialize(blk, outlvl=0, optarg=None,
                   solver='ipopt', hold_state=True):
        '''
        Initialisation routine for separator (default solver ipopt)

        Keyword Arguments:
            outlvl : sets output level of initialisation routine. **Valid
                     values:** **0** - no output (default), **1** - return
                     solver state for each step in routine, **2** - include
                     solver output infomation (tee=True)
            optarg : solver options dictionary object (default=None)
            solver : str indicating whcih solver to use during
                     initialization (default = 'ipopt')
            hold_state : flag indicating whether the initialization routine
                     should unfix any state variables fixed during
                     initialization, **default** - True. **Valid values:**
                     **True** - states variables are not unfixed, and a dict of
                     returned containing flags for which states were fixed
                     during initialization, **False** - state variables are
                     unfixed after initialization by calling the release_state
                     method.

        Returns:
            If hold_states is True, returns a dict containing flags for which
            states were fixed during initialization.
        '''
        # Set solver options
        if outlvl > 1:
            stee = True
        else:
            stee = False

        opt = SolverFactory(solver)
        opt.options = optarg

        # Initialize mixed state block
        if blk.config.mixed_state_block is not None:
            mblock = blk.config.mixed_state_block
        else:
            mblock = blk.mixed_state
        flags = mblock.initialize(outlvl=outlvl-1,
                                  optarg=optarg,
                                  solver=solver,
                                  hold_state=hold_state)

        if blk.config.ideal_separation:
            # If using ideal splitting, initialisation should be complete
            return flags

        # Initialize outlet StateBlocks
        outlet_list = blk.create_outlet_list()

        for o in outlet_list:
            # Get corresponding outlet StateBlock
            o_block = getattr(blk, o+"_state")

            for t in blk.time_ref:

                # Calculate values for state variables
                s_vars = o_block[t].define_state_vars()

                for v in s_vars:
                    m_var = getattr(mblock[t], s_vars[v].local_name)

                    if "flow" in v:
                        # If a "flow" variable, is extensive
                        # Apply split fraction
                        try:
                            for k in s_vars[v]:
                                if k is None:
                                    s_vars[v][k].value = value(
                                    m_var[k]*blk.split_fraction[(t, o)])
                                else:
                                    s_vars[v][k].value = value(
                                            m_var[k]*blk.split_fraction[
                                                    (t, o) + k])
                        except KeyError:
                            raise KeyError(
                                    "{} state variable and split fraction "
                                    "indexing sets do not match. The in-built"
                                    " initialization routine for Separators "
                                    "relies on the split fraction and state "
                                    "variable indexing sets matching to "
                                    "calculate initial guesses for extensive "
                                    "variables. In other cases users will "
                                    "need to provide their own initial "
                                    "guesses".format(blk.name))
                    else:
                        # Otherwise intensive, equate to mixed stream
                        for k in s_vars[v]:
                            s_vars[v][k].value = m_var[k].value

                # Call initialization routine for outlet StateBlock
                o_block.initialize(outlvl=outlvl-1,
                                   optarg=optarg,
                                   solver=solver,
                                   hold_state=False)

        if blk.config.mixed_state_block is None:
            results = opt.solve(blk, tee=stee)

            if outlvl > 0:
                if results.solver.termination_condition == \
                        TerminationCondition.optimal:
                    _log.info('{} Initialisation Complete.'.format(blk.name))
                else:
                    _log.warning('{} Initialisation Failed.'.format(blk.name))
        else:
            _log.info('{} Initialisation Complete.'.format(blk.name))

        return flags

    def release_state(blk, flags, outlvl=0):
        '''
        Method to release state variables fixed during initialisation.

        Keyword Arguments:
            flags : dict containing information of which state variables
                    were fixed during initialization, and should now be
                    unfixed. This dict is returned by initialize if
                    hold_state = True.
            outlvl : sets output level of logging

        Returns:
            None
        '''
        if blk.config.mixed_state_block is None:
            mblock = blk.mixed_state
        else:
            mblock = blk.config.mixed_state_block

        mblock.release_state(flags, outlvl=outlvl-1)<|MERGE_RESOLUTION|>--- conflicted
+++ resolved
@@ -18,13 +18,9 @@
 
 import logging
 
-<<<<<<< HEAD
-from pyomo.environ import (Expression,
-                           Reference,
-=======
 from pyomo.environ import (Constraint,
                            Expression,
->>>>>>> ad60ece0
+                           Reference,
                            Set,
                            SolverFactory,
                            TerminationCondition,
