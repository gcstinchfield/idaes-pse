##############################################################################
# Institute for the Design of Advanced Energy Systems Process Systems
# Engineering Framework (IDAES PSE Framework) Copyright (c) 2018-2019, by the
# software owners: The Regents of the University of California, through
# Lawrence Berkeley National Laboratory,  National Technology & Engineering
# Solutions of Sandia, LLC, Carnegie Mellon University, West Virginia
# University Research Corporation, et al. All rights reserved.
#
# Please see the files COPYRIGHT.txt and LICENSE.txt for full copyright and
# license information, respectively. Both files are also available online
# at the URL "https://github.com/IDAES/idaes-pse".
##############################################################################
"""
General purpose mixer block for IDAES models
"""
from __future__ import absolute_import  # disable implicit relative imports
from __future__ import division, print_function

import logging
from enum import Enum

from pyomo.environ import (Constraint,
                           Param,
                           PositiveReals,
                           Reals,
                           RangeSet,
                           SolverFactory,
                           TerminationCondition,
                           Var)
from pyomo.common.config import ConfigBlock, ConfigValue, In

from idaes.core import (declare_process_block_class,
                        UnitModelBlockData,
                        useDefault)
from idaes.core.util.config import (is_physical_parameter_block,
                                    is_state_block,
                                    list_of_strings)
from idaes.core.util.exceptions import (BurntToast,
                                        ConfigurationError,
                                        PropertyNotSupportedError)
from idaes.core.util.math import smooth_min
from idaes.core.util.misc import add_object_reference

__author__ = "Andrew Lee"


# Set up logger
_log = logging.getLogger(__name__)


# Enumerate options for balances
class MixingType(Enum):
    none = 0
    extensive = 1


class MomentumMixingType(Enum):
    none = 0
    minimize = 1
    equality = 2
    minimize_and_equality = 3


@declare_process_block_class("Mixer")
class MixerData(UnitModelBlockData):
    """
    This is a general purpose model for a Mixer block with the IDAES modeling
    framework. This block can be used either as a stand-alone Mixer unit
    operation, or as a sub-model within another unit operation.

    This model creates a number of StateBlocks to represent the incoming
    streams, then writes a set of phase-component material balances, an
    overall enthalpy balance and a momentum balance (2 options) linked to a
    mixed-state StateBlock. The mixed-state StateBlock can either be specified
    by the user (allowing use as a sub-model), or created by the Mixer.

    When being used as a sub-model, Mixer should only be used when a set
    of new StateBlocks are required for the streams to be mixed. It should not
    be used to mix streams from mutiple ControlVolumes in a single unit model -
    in these cases the unit model developer should write their own mixing
    equations.
    """
    CONFIG = ConfigBlock()
    CONFIG.declare("dynamic", ConfigValue(
        domain=In([False]),
        default=False,
        description="Dynamic model flag - must be False",
        doc="""Indicates whether this model will be dynamic or not,
**default** = False. Mixer blocks are always steady-state."""))
    CONFIG.declare("has_holdup", ConfigValue(
        default=False,
        domain=In([False]),
        description="Holdup construction flag - must be False",
        doc="""Mixer blocks do not contain holdup, thus this must be
False."""))
    CONFIG.declare("property_package", ConfigValue(
        default=useDefault,
        domain=is_physical_parameter_block,
        description="Property package to use for mixer",
        doc="""Property parameter object used to define property calculations,
**default** - useDefault.
**Valid values:** {
**useDefault** - use default package from parent model or flowsheet,
**PropertyParameterObject** - a PropertyParameterBlock object.}"""))
    CONFIG.declare("property_package_args", ConfigBlock(
        implicit=True,
        description="Arguments to use for constructing property packages",
        doc="""A ConfigBlock with arguments to be passed to a property block(s)
and used when constructing these,
**default** - None.
**Valid values:** {
see property package for documentation.}"""))
    CONFIG.declare("inlet_list", ConfigValue(
        domain=list_of_strings,
        description="List of inlet names",
        doc="""A list containing names of inlets,
**default** - None.
**Valid values:** {
**None** - use num_inlets argument,
**list** - a list of names to use for inlets.}"""))
    CONFIG.declare("num_inlets", ConfigValue(
        domain=int,
        description="Number of inlets to unit",
        doc="""Argument indicating number (int) of inlets to construct, not
used if inlet_list arg is provided,
**default** - None.
**Valid values:** {
**None** - use inlet_list arg instead, or default to 2 if neither argument
provided,
**int** - number of inlets to create (will be named with sequential integers
from 1 to num_inlets).}"""))
    CONFIG.declare("has_phase_equilibrium", ConfigValue(
        default=False,
        domain=In([True, False]),
        description="Calculate phase equilibrium in mixed stream",
        doc="""Argument indicating whether phase equilibrium should be
calculated for the resulting mixed stream,
**default** - False.
**Valid values:** {
**True** - calculate phase equilibrium in mixed stream,
**False** - do not calculate equilibrium in mixed stream.}"""))
    CONFIG.declare("material_mixing_type", ConfigValue(
        default=MixingType.extensive,
        domain=MixingType,
        description="Method to use when mixing material flows",
        doc="""Argument indicating what method to use when mixing material
flows of incoming streams,
**default** - MixingType.extensive.
**Valid values:** {
**MixingType.none** - do not include material mixing equations,
**MixingType.extensive** - mix total flows of each phase-component pair.}"""))
    CONFIG.declare("energy_mixing_type", ConfigValue(
        default=MixingType.extensive,
        domain=MixingType,
        description="Method to use when mixing energy flows",
        doc="""Argument indicating what method to use when mixing energy
flows of incoming streams,
**default** - MixingType.extensive.
**Valid values:** {
**MixingType.none** - do not include energy mixing equations,
**MixingType.extensive** - mix total enthalpy flows of each phase.}"""))
    CONFIG.declare("momentum_mixing_type", ConfigValue(
        default=MomentumMixingType.minimize,
        domain=MomentumMixingType,
        description="Method to use when mixing momentum/pressure",
        doc="""Argument indicating what method to use when mixing momentum/
pressure of incoming streams,
**default** - MomentumMixingType.minimize.
**Valid values:** {
**MomentumMixingType.none** - do not include momentum mixing equations,
**MomentumMixingType.minimize** - mixed stream has pressure equal to the
minimimum pressure of the incoming streams (uses smoothMin operator),
**MomentumMixingType.equality** - enforces equality of pressure in mixed and
all incoming streams.,
**MomentumMixingType.minimize_and_equality** - add constraints for pressure
equal to the minimum pressure of the inlets and constraints for equality of
pressure in mixed and all incoming streams. When the model is initially built,
the equality constraints are deactivated.  This option is useful for switching
between flow and pressure driven simulations.}"""))
    CONFIG.declare("mixed_state_block", ConfigValue(
        default=None,
        domain=is_state_block,
        description="Existing StateBlock to use as mixed stream",
        doc="""An existing state block to use as the outlet stream from the
Mixer block,
**default** - None.
**Valid values:** {
**None** - create a new StateBlock for the mixed stream,
**StateBlock** - a StateBock to use as the destination for the mixed stream.}
"""))
    CONFIG.declare("construct_ports", ConfigValue(
        default=True,
        domain=In([True, False]),
        description="Construct inlet and outlet Port objects",
        doc="""Argument indicating whether model should construct Port objects
linked to all inlet states and the mixed state,
**default** - True.
**Valid values:** {
**True** - construct Ports for all states,
**False** - do not construct Ports."""))

    def build(self):
        """
        General build method for MixerData. This method calls a number
        of sub-methods which automate the construction of expected attributes
        of unit models.

        Inheriting models should call `super().build`.

        Args:
            None

        Returns:
            None
        """
        # Call super.build()
        super(MixerData, self).build()

        # Call setup methods from ControlVolumeBlockData
        self._get_property_package()
        self._get_indexing_sets()

        # Create list of inlet names
        inlet_list = self.create_inlet_list()

        # Build StateBlocks
        inlet_blocks = self.add_inlet_state_blocks(inlet_list)

        if self.config.mixed_state_block is None:
            mixed_block = self.add_mixed_state_block()
        else:
            mixed_block = self.get_mixed_state_block()

        if self.config.material_mixing_type == MixingType.extensive:
            self.add_material_mixing_equations(inlet_blocks=inlet_blocks,
                                               mixed_block=mixed_block)
        elif self.config.material_mixing_type == MixingType.none:
            pass
        else:
            raise ConfigurationError("{} received unrecognised value for "
                                     "material_mixing_type argument. This "
                                     "should not occur, so please contact "
                                     "the IDAES developers with this bug."
                                     .format(self.name))

        if self.config.energy_mixing_type == MixingType.extensive:
            self.add_energy_mixing_equations(inlet_blocks=inlet_blocks,
                                             mixed_block=mixed_block)
        elif self.config.energy_mixing_type == MixingType.none:
            pass
        else:
            raise ConfigurationError("{} received unrecognised value for "
                                     "material_mixing_type argument. This "
                                     "should not occur, so please contact "
                                     "the IDAES developers with this bug."
                                     .format(self.name))

        if self.config.momentum_mixing_type == MomentumMixingType.minimize:
            self.add_pressure_minimization_equations(inlet_blocks=inlet_blocks,
                                                     mixed_block=mixed_block)
        elif self.config.momentum_mixing_type == MomentumMixingType.equality:
            self.add_pressure_equality_equations(inlet_blocks=inlet_blocks,
                                                 mixed_block=mixed_block)
        elif self.config.momentum_mixing_type == \
                MomentumMixingType.minimize_and_equality:
            self.add_pressure_minimization_equations(inlet_blocks=inlet_blocks,
                                                     mixed_block=mixed_block)
            self.add_pressure_equality_equations(inlet_blocks=inlet_blocks,
                                                 mixed_block=mixed_block)
            self.pressure_equality_constraints.deactivate()
        elif self.config.momentum_mixing_type == MomentumMixingType.none:
            pass
        else:
            raise ConfigurationError("{} recieved unrecognised value for "
                                     "momentum_mixing_type argument. This "
                                     "should not occur, so please contact "
                                     "the IDAES developers with this bug."
                                     .format(self.name))

        self.add_port_objects(inlet_list, inlet_blocks, mixed_block)

    def create_inlet_list(self):
        """
        Create list of inlet stream names based on config arguments.

        Returns:
            list of strings
        """
        if (self.config.inlet_list is not None and
                self.config.num_inlets is not None):
            # If both arguments provided and not consistent, raise Exception
            if len(self.config.inlet_list) != self.config.num_inlets:
                raise ConfigurationError(
                        "{} Mixer provided with both inlet_list and "
                        "num_inlets arguments, which were not consistent ("
                        "length of inlet_list was not equal to num_inlets). "
                        "PLease check your arguments for consistency, and "
                        "note that it is only necessary to provide one of "
                        "these arguments.".format(self.name))
        elif self.config.inlet_list is None and self.config.num_inlets is None:
            # If no arguments provided for inlets, default to num_inlets = 2
            self.config.num_inlets = 2

        # Create a list of names for inlet StateBlocks
        if self.config.inlet_list is not None:
            inlet_list = self.config.inlet_list
        else:
            inlet_list = ['inlet_' + str(n)
                          for n in range(1, self.config.num_inlets+1)]

        return inlet_list

    def add_inlet_state_blocks(self, inlet_list):
        """
        Construct StateBlocks for all inlet streams.

        Args:
            list of strings to use as StateBlock names

        Returns:
            list of StateBlocks
        """
        # Setup StateBlock argument dict
        tmp_dict = dict(**self.config.property_package_args)
        tmp_dict["has_phase_equilibrium"] = False
        tmp_dict["parameters"] = self.config.property_package
        tmp_dict["defined_state"] = True

        # Create empty list to hold StateBlocks for return
        inlet_blocks = []

        # Create an instance of StateBlock for all inlets
        for i in inlet_list:
            i_obj = self.config.property_package.state_block_class(
                        self.flowsheet().config.time,
                        doc="Material properties at inlet",
                        default=tmp_dict)

            setattr(self, i+"_state", i_obj)

            inlet_blocks.append(getattr(self, i+"_state"))

        return inlet_blocks

    def add_mixed_state_block(self):
        """
        Constructs StateBlock to represent mixed stream.

        Returns:
            New StateBlock object
        """
        # Setup StateBlock argument dict
        tmp_dict = dict(**self.config.property_package_args)
        tmp_dict["has_phase_equilibrium"] = \
            self.config.has_phase_equilibrium
        tmp_dict["parameters"] = self.config.property_package
        tmp_dict["defined_state"] = False

        self.mixed_state = self.config.property_package.state_block_class(
                                self.flowsheet().config.time,
                                doc="Material properties of mixed stream",
                                default=tmp_dict)

        return self.mixed_state

    def get_mixed_state_block(self):
        """
        Validates StateBlock provided in user arguments for mixed stream.

        Returns:
            The user-provided StateBlock or an Exception
        """
        # Sanity check to make sure method is not called when arg missing
        if self.config.mixed_state_block is None:
            raise BurntToast("{} get_mixed_state_block method called when "
                             "mixed_state_block argument is None. This should "
                             "not happen.".format(self.name))

        # Check that the user-provided StateBlock uses the same prop pack
        if (self.config.mixed_state_block[
                self.flowsheet().config.time.first()].config.parameters
                != self.config.property_package):
            raise ConfigurationError(
                    "{} StateBlock provided in mixed_state_block argument "
                    " does not come from the same property package as "
                    "provided in the property_package argument. All "
                    "StateBlocks within a Mixer must use the same "
                    "property package.".format(self.name))

        return self.config.mixed_state_block

    def add_material_mixing_equations(self, inlet_blocks, mixed_block):
        """
        Add material mixing equations (phase-component balances).
        """
        # Create equilibrium generation term and constraints if required
        if self.config.has_phase_equilibrium is True:
            # Get units from property package
            units = {}
            for u in ['holdup', 'time']:
                try:
                    units[u] = (self.config.property_package
                                .get_metadata().default_units[u])
                except KeyError:
                    units[u] = '-'

            try:
                add_object_reference(
                    self,
                    "phase_equilibrium_idx_ref",
                    self.config.property_package.phase_equilibrium_idx)
            except AttributeError:
                raise PropertyNotSupportedError(
                    "{} Property package does not contain a list of phase "
                    "equilibrium reactions (phase_equilibrium_idx), thus does "
                    "not support phase equilibrium.".format(self.name))
            self.phase_equilibrium_generation = Var(
                        self.flowsheet().config.time,
                        self.phase_equilibrium_idx_ref,
                        domain=Reals,
                        doc="Amount of generation in unit by phase "
                            "equilibria [{}/{}]"
                            .format(units['holdup'], units['time']))

        # Define terms to use in mixing equation
        def phase_equilibrium_term(b, t, p, j):
            if self.config.has_phase_equilibrium:
                sd = {}
                sblock = mixed_block[t]
                for r in b.phase_equilibrium_idx_ref:
                    if sblock.phase_equilibrium_list[r][0] == j:
                        if sblock.phase_equilibrium_list[r][1][0] == p:
                            sd[r] = 1
                        elif sblock.phase_equilibrium_list[r][1][1] == p:
                            sd[r] = -1
                        else:
                            sd[r] = 0
                    else:
                        sd[r] = 0

                return sum(b.phase_equilibrium_generation[t, r]*sd[r]
                           for r in b.phase_equilibrium_idx_ref)
            else:
                return 0

        # Get phase component list(s)
        phase_component_list = self._get_phase_comp_list()

        # Write phase-component balances
<<<<<<< HEAD
        @self.Constraint(self.time_ref,
                         self.config.property_package.phase_list,
=======
        @self.Constraint(self.flowsheet().config.time,
                         self.phase_list_ref,
>>>>>>> a642cb19
                         self.config.property_package.component_list,
                         doc="Material mixing equations")
        def material_mixing_equations(b, t, p, j):
            if j in phase_component_list[p]:
                return 0 == (
                        sum(inlet_blocks[i][t].get_material_flow_terms(p, j)
                            for i in range(len(inlet_blocks))) -
                        mixed_block[t].get_material_flow_terms(p, j) +
                        phase_equilibrium_term(b, t, p, j))
            else:
                return Constraint.Skip

    def add_energy_mixing_equations(self, inlet_blocks, mixed_block):
        """
        Add energy mixing equations (total enthalpy balance).
        """
        self.scaling_factor_energy = Param(
                        default=1e-6,
                        mutable=True,
                        doc='Energy balance scaling parameter')

        @self.Constraint(self.flowsheet().config.time, doc="Energy balances")
        def enthalpy_mixing_equations(b, t):
            return 0 == self.scaling_factor_energy*(
                sum(sum(inlet_blocks[i][t].get_enthalpy_flow_terms(p)
<<<<<<< HEAD
                    for p in b.config.property_package.phase_list)
                        for i in range(len(inlet_blocks))) -
                        sum(mixed_block[t].get_enthalpy_flow_terms(p)
                            for p in b.config.property_package.phase_list))
=======
                    for p in b.phase_list_ref)
                    for i in range(len(inlet_blocks))) -
                sum(mixed_block[t].get_enthalpy_flow_terms(p)
                    for p in b.phase_list_ref))
>>>>>>> a642cb19

    def add_pressure_minimization_equations(self, inlet_blocks, mixed_block):
        """
        Add pressure minimization equations. This is done by sequential
        comparisons of each inlet to the minimum pressure so far, using
        the IDAES smooth minimum fuction.
        """
        if not hasattr(self, "inlet_idx"):
            self.inlet_idx = RangeSet(len(inlet_blocks))
        # Add variables
        self.minimum_pressure = Var(self.flowsheet().config.time,
                                    self.inlet_idx,
                                    doc='Variable for calculating '
                                        'minimum inlet pressure')

        self.eps_pressure = Param(mutable=True,
                                  initialize=1e-3,
                                  domain=PositiveReals,
                                  doc='Smoothing term for '
                                      'minimum inlet pressure')

        # Calculate minimum inlet pressure
        @self.Constraint(self.flowsheet().config.time,
                         self.inlet_idx,
                         doc='Calculation for minimum inlet pressure')
        def minimum_pressure_constraint(b, t, i):
            if i == self.inlet_idx.first():
                return self.minimum_pressure[t, i] == (
                           inlet_blocks[i-1][t].pressure)
            else:
                return self.minimum_pressure[t, i] == (
                        smooth_min(self.minimum_pressure[t, i-1],
                                   inlet_blocks[i-1][t].pressure,
                                   self.eps_pressure))

        # Set inlet pressure to minimum pressure
        @self.Constraint(self.flowsheet().config.time,
                         doc='Link pressure to control volume')
        def mixture_pressure(b, t):
            return mixed_block[t].pressure == (
                       self.minimum_pressure[t,
                                             self.inlet_idx.last()])

    def add_pressure_equality_equations(self, inlet_blocks, mixed_block):
        """
        Add pressure equality equations. Note that this writes a number of
        constraints equal to the number of inlets, enforcing equality between
        all inlets and the mixed stream.
        """
        if not hasattr(self, "inlet_idx"):
            self.inlet_idx = RangeSet(len(inlet_blocks))

        # Create equality constraints
        @self.Constraint(self.flowsheet().config.time,
                         self.inlet_idx,
                         doc='Calculation for minimum inlet pressure')
        def pressure_equality_constraints(b, t, i):
            return mixed_block[t].pressure == inlet_blocks[i-1][t].pressure

    def add_port_objects(self, inlet_list, inlet_blocks, mixed_block):
        """
        Adds Port objects if required.

        Args:
            a list of inlet StateBlock objects
            a mixed state StateBlock object

        Returns:
            None
        """
        if self.config.construct_ports is True:
            # Add ports
            for p in inlet_list:
                i_state = getattr(self, p+"_state")
                self.add_port(name=p, block=i_state, doc="Inlet Port")
            self.add_port(name="outlet", block=mixed_block, doc="Outlet Port")

    def model_check(blk):
        """
        This method executes the model_check methods on the associated state
        blocks (if they exist). This method is generally called by a unit model
        as part of the unit's model_check method.

        Args:
            None

        Returns:
            None
        """
        # Try property block model check
        for t in blk.flowsheet().config.time:
            try:
                inlet_list = blk.create_inlet_list()
                for i in inlet_list:
                    i_block = getattr(blk, i+"_state")
                    i_block[t].model_check()
            except AttributeError:
                _log.warning('{} Mixer inlet property block has no model '
                             'checks. To correct this, add a model_check '
                             'method to the associated StateBlock class.'
                             .format(blk.name))
            try:
                if blk.config.mixed_state_block is None:
                    blk.mixed_state[t].model_check()
                else:
                    blk.config.mixed_state_block.model_check()
            except AttributeError:
                _log.warning('{} Mixer outlet property block has no '
                             'model checks. To correct this, add a '
                             'model_check method to the associated '
                             'StateBlock class.'.format(blk.name))

    def use_minimum_inlet_pressure_constraint(self):
        """Activate the mixer pressure = mimimum inlet pressure constraint and
        deactivate the mixer pressure and all inlet pressures are equal
        constraints. This should only be used when momentum_mixing_type ==
        MomentumMixingType.minimize_and_equality.
        """
        if self.config.momentum_mixing_type != \
                MomentumMixingType.minimize_and_equality:
            _log.warning(
"""use_minimum_inlet_pressure_constraint() can only be used when
momentum_mixing_type == MomentumMixingType.minimize_and_equality""")
            return
        self.minimum_pressure_constraint.activate()
        self.pressure_equality_constraints.deactivate()

    def use_equal_pressure_constraint(self):
        """Deactivate the mixer pressure = mimimum inlet pressure constraint
        and activate the mixer pressure and all inlet pressures are equal
        constraints. This should only be used when momentum_mixing_type ==
        MomentumMixingType.minimize_and_equality.
        """
        if self.config.momentum_mixing_type != \
                MomentumMixingType.minimize_and_equality:
            _log.warning(
"""use_equal_pressure_constraint() can only be used when
momentum_mixing_type == MomentumMixingType.minimize_and_equality""")
            return
        self.minimum_pressure_constraint.deactivate()
        self.pressure_equality_constraints.activate()

    def initialize(blk, outlvl=0, optarg={},
                   solver='ipopt', hold_state=True):
        '''
        Initialisation routine for mixer (default solver ipopt)

        Keyword Arguments:
            outlvl : sets output level of initialisation routine. **Valid
                     values:** **0** - no output (default), **1** - return
                     solver state for each step in routine, **2** - include
                     solver output infomation (tee=True)
            optarg : solver options dictionary object (default={})
            solver : str indicating whcih solver to use during
                     initialization (default = 'ipopt')
            hold_state : flag indicating whether the initialization routine
                     should unfix any state variables fixed during
                     initialization, **default** - True. **Valid values:**
                     **True** - states variables are not unfixed, and a dict of
                     returned containing flags for which states were fixed
                     during initialization, **False** - state variables are
                     unfixed after initialization by calling the release_state
                     method.

        Returns:
            If hold_states is True, returns a dict containing flags for which
            states were fixed during initialization.
        '''
        # Set solver options
        if outlvl > 1:
            stee = True
        else:
            stee = False

        opt = SolverFactory(solver)
        opt.options = optarg

        # Initialize inlet state blocks
        flags = {}
        inlet_list = blk.create_inlet_list()
        i_block_list = []
        for i in inlet_list:
            i_block = getattr(blk, i+"_state")
            i_block_list.append(i_block)
            flags[i] = {}
            flags[i] = i_block.initialize(outlvl=outlvl-1,
                                          optarg=optarg,
                                          solver=solver,
                                          hold_state=hold_state)

        # Initialize mixed state block
        if blk.config.mixed_state_block is None:
            mblock = blk.mixed_state
        else:
            mblock = blk.config.mixed_state_block

        # Calculate initial guesses for mixed stream state
        for t in blk.flowsheet().config.time:
            # Iterate over state vars as defined by property package
            s_vars = mblock[t].define_state_vars()
            for s in s_vars:
                i_vars = []
                for i in range(len(i_block_list)):
                    i_vars.append(getattr(i_block_list[i][t],
                                          s_vars[s].local_name))

                if s == "pressure":
                    # If pressure, use minimum as initial guess
                    mblock[t].pressure.value = min(
                            i_block_list[i][t].pressure.value
                            for i in range(len(i_block_list)))
                elif "flow" in s:
                    # If a "flow" variable (i.e. extensive), sum inlets
                    for k in s_vars[s]:
                        s_vars[s][k].value = sum(i_vars[i][k].value
                                                 for i in range(
                                                         len(i_block_list)))
                else:
                    # Otherwise use average of inlets
                    for k in s_vars[s]:
                        s_vars[s][k].value = (sum(i_vars[i][k].value
                                                  for i in range(
                                                         len(i_block_list))) /
                                              len(i_block_list))

        mblock.initialize(outlvl=outlvl-1,
                          optarg=optarg,
                          solver=solver,
                          hold_state=False)

        if blk.config.mixed_state_block is None:
            results = opt.solve(blk, tee=stee)

            if outlvl > 0:
                if results.solver.termination_condition == \
                        TerminationCondition.optimal:
                    _log.info('{} Initialisation Complete.'.format(blk.name))
                else:
                    _log.warning('{} Initialisation Failed.'.format(blk.name))
        else:
            _log.info('{} Initialisation Complete.'.format(blk.name))

        return flags

    def release_state(blk, flags, outlvl=0):
        '''
        Method to release state variables fixed during initialisation.

        Keyword Arguments:
            flags : dict containing information of which state variables
                    were fixed during initialization, and should now be
                    unfixed. This dict is returned by initialize if
                    hold_state = True.
            outlvl : sets output level of logging

        Returns:
            None
        '''
        inlet_list = blk.create_inlet_list()
        for i in inlet_list:
            i_block = getattr(blk, i+"_state")
            i_block.release_state(flags[i], outlvl=outlvl-1)<|MERGE_RESOLUTION|>--- conflicted
+++ resolved
@@ -447,13 +447,8 @@
         phase_component_list = self._get_phase_comp_list()
 
         # Write phase-component balances
-<<<<<<< HEAD
-        @self.Constraint(self.time_ref,
+        @self.Constraint(self.flowsheet().config.time,
                          self.config.property_package.phase_list,
-=======
-        @self.Constraint(self.flowsheet().config.time,
-                         self.phase_list_ref,
->>>>>>> a642cb19
                          self.config.property_package.component_list,
                          doc="Material mixing equations")
         def material_mixing_equations(b, t, p, j):
@@ -479,17 +474,10 @@
         def enthalpy_mixing_equations(b, t):
             return 0 == self.scaling_factor_energy*(
                 sum(sum(inlet_blocks[i][t].get_enthalpy_flow_terms(p)
-<<<<<<< HEAD
                     for p in b.config.property_package.phase_list)
-                        for i in range(len(inlet_blocks))) -
-                        sum(mixed_block[t].get_enthalpy_flow_terms(p)
-                            for p in b.config.property_package.phase_list))
-=======
-                    for p in b.phase_list_ref)
                     for i in range(len(inlet_blocks))) -
                 sum(mixed_block[t].get_enthalpy_flow_terms(p)
-                    for p in b.phase_list_ref))
->>>>>>> a642cb19
+                    for p in b.config.property_package.phase_list))
 
     def add_pressure_minimization_equations(self, inlet_blocks, mixed_block):
         """
