##############################################################################
# Institute for the Design of Advanced Energy Systems Process Systems
# Engineering Framework (IDAES PSE Framework) Copyright (c) 2018-2019, by the
# software owners: The Regents of the University of California, through
# Lawrence Berkeley National Laboratory,  National Technology & Engineering
# Solutions of Sandia, LLC, Carnegie Mellon University, West Virginia
# University Research Corporation, et al. All rights reserved.
#
# Please see the files COPYRIGHT.txt and LICENSE.txt for full copyright and
# license information, respectively. Both files are also available online
# at the URL "https://github.com/IDAES/idaes-pse".
##############################################################################
"""
Tests for dynamic utility methods.
"""

import pytest
from pyomo.environ import (ConcreteModel, Block, Constraint, Var, Set,
        TransformationFactory)
from pyomo.dae import ContinuousSet, DerivativeVar
import idaes.logger as idaeslog
from idaes.core.util.dyn_utils import *

__author__ = "Robert Parker"


# Test explicit/implicit index detection functions
#def test_is_indexed_by():
#    m = ConcreteModel()
#    m.time = ContinuousSet(bounds=(0, 10))
#    m.space = ContinuousSet(bounds=(0, 10))
#    m.set = Set(initialize=['a', 'b', 'c'])
#    m.v = Var()
#    m.v1 = Var(m.time)
#    m.v2 = Var(m.time, m.space)
#    m.v3 = Var(m.set, m.space, m.time)
#
#    @m.Block()
#    def b(b):
#        b.v = Var()
#        b.v1 = Var(m.time)
#        b.v2 = Var(m.time, m.space)
#        b.v3 = Var(m.set, m.space, m.time)
#
#    @m.Block(m.time)
#    def b1(b):
#        b.v = Var()
#        b.v1 = Var(m.space)
#        b.v2 = Var(m.space, m.set)
#
#    @m.Block(m.time, m.space)
#    def b2(b):
#        b.v = Var()
#        b.v1 = Var(m.set)
#
#        @b.Block()
#        def b(bl):
#            bl.v = Var()
#            bl.v1 = Var(m.set)
#            bl.v2 = Var(m.time)
#
#    disc = TransformationFactory('dae.collocation')
#    disc.apply_to(m, wrt=m.time, nfe=5, ncp=2, scheme='LAGRANGE-RADAU')
#    disc.apply_to(m, wrt=m.space, nfe=5, ncp=2, scheme='LAGRANGE-RADAU')
#
#    assert not is_explicitly_indexed_by(m.v, m.time)
#    assert is_explicitly_indexed_by(m.b.v2, m.space)
#
##    assert not is_implicitly_indexed_by(m.v1, m.time)
##    assert not is_implicitly_indexed_by(m.v2, m.set)
##    assert is_implicitly_indexed_by(m.b1[m.time[1]].v2, m.time)
##
##    assert is_implicitly_indexed_by(m.b2[m.time[1], 
##        m.space[1]].b.v1, m.time)
##    assert (is_implicitly_indexed_by(m.b2[m.time[1], 
##        m.space[1]].b.v2, m.time) ==
##        is_explicitly_indexed_by(m.b2[m.time[1], 
##            m.space[1]].b.v2, m.time))
##    assert (not is_implicitly_indexed_by(m.b2[m.time[1], 
##        m.space[1]].b.v1, m.set))
##
##    assert (not is_implicitly_indexed_by(m.b2[m.time[1],
##        m.space[1]].b.v1, m.space, stop_at=m.b2[m.time[1], m.space[1]]))
#
## Test get index_set_except and _complete_index
#def test_get_index_set_except():
#    '''
#    Tests:
#      For components indexed by 0, 1, 2, 3, 4 sets:
#        get_index_set_except one, then two (if any) of those sets
#        check two items that should be in set_except
#        insert item(s) back into these sets via index_getter
#    '''
#    m = ConcreteModel()
#    m.time = ContinuousSet(bounds=(0, 10))
#    m.space = ContinuousSet(bounds=(0, 10))
#    m.set1 = Set(initialize=['a', 'b', 'c'])
#    m.set2 = Set(initialize=['d', 'e', 'f'])
#    m.v = Var()
#    m.v1 = Var(m.time)
#    m.v2 = Var(m.time, m.space)
#    m.v3 = Var(m.time, m.space, m.set1)
#    m.v4 = Var(m.time, m.space, m.set1, m.set2)
#
#    # Try a multi-dimensional set
#    m.set3 = Set(initialize=[('a', 1), ('b', 2)])
#    m.v5 = Var(m.set3)
#    m.v6 = Var(m.time, m.space, m.set3)
#
#    disc = TransformationFactory('dae.collocation')
#    disc.apply_to(m, wrt=m.time, nfe=5, ncp=2, scheme='LAGRANGE-RADAU')
#    disc.apply_to(m, wrt=m.space, nfe=5, ncp=2, scheme='LAGRANGE-RADAU')
#
#    # Want this to give a TypeError
#    # info = get_index_set_except(m.v, m.time)
#
#    # Indexed by one set
#    info = get_index_set_except(m.v1, m.time)
#    set_except = info['set_except']
#    index_getter = info['index_getter']
#    assert (set_except == [None])
#    # Variable is not indexed by anything except time
#    # Test that index_getter returns only the new value given,
#    # regardless of whether it was part of the set excluded (time):
#    assert (index_getter((), -1) == -1)
#
#    # Indexed by two sets
#    info = get_index_set_except(m.v2, m.time)
#    set_except = info['set_except']
#    index_getter = info['index_getter']
#    assert (m.space[1] in set_except
#                    and m.space.last() in set_except)
#    # Here (2,) is the partial index, corresponding to space.
#    # Can be provided as a scalar or tuple. 4, the time index,
#    # should be inserted before (2,)
#    assert (index_getter((2,), 4) == (4, 2))
#    assert (index_getter(2, 4) == (4, 2))
#
#    # Case where every set is "omitted," now for multiple sets
#    info = get_index_set_except(m.v2, m.space, m.time)
#    set_except = info['set_except']
#    index_getter = info['index_getter']
#    assert (set_except == [None])
#    # 5, 7 are the desired index values for space, time 
#    # index_getter should put them in the right order for m.v2,
#    # even if they are not valid indices for m.v2
#    assert (index_getter((), 5, 7) == (7, 5))
#
#    # Indexed by three sets
#    info = get_index_set_except(m.v3, m.time)
#    # In this case set_except is a product of the two non-time sets
#    # indexing v3
#    set_except = info['set_except']
#    index_getter = info['index_getter']
#    assert ((m.space[1], 'b') in set_except
#                    and (m.space.last(), 'a') in set_except)
#    # index_getter inserts a scalar index into an index of length 2
#    assert (index_getter((2, 'b'), 7) == (7, 2, 'b'))
#
#    info = get_index_set_except(m.v3, m.space, m.time)
#    # Two sets omitted. Now set_except is just set1
#    set_except = info['set_except']
#    index_getter = info['index_getter']
#    assert ('a' in set_except)
#    # index_getter inserts the two new indices in the right order
#    assert (index_getter('b', 1.2, 1.1) == (1.1, 1.2, 'b'))
#
#    # Indexed by four sets
#    info = get_index_set_except(m.v4, m.set1, m.space)
#    # set_except is a product, and there are two indices to insert
#    set_except = info['set_except']
#    index_getter = info['index_getter']
#    assert ((m.time[1], 'd') in set_except)
#    assert (index_getter((4, 'f'), 'b', 8) == (4, 8, 'b', 'f'))
#    
#    # The intended usage of this function looks something like:
#    index_set = m.v4.index_set()
#    for partial_index in set_except:
#        complete_index = index_getter(partial_index, 'a', m.space[2])
#        assert (complete_index in index_set)
#        # Do something for every index of v4 at 'a' and space[2]
#
#    # Indexed by a multi-dimensional set
#    info = get_index_set_except(m.v5, m.set3)
#    set_except = info['set_except']
#    index_getter = info['index_getter']
#    assert (set_except == [None])
#    assert (index_getter((), ('a', 1)) == ('a', 1))
#
#    info = get_index_set_except(m.v6, m.set3, m.time)
#    set_except = info['set_except']
#    index_getter = info['index_getter']
#    assert (m.space[1] in set_except)
#    assert (index_getter(m.space[1], ('b', 2), m.time[1])
#            == (m.time[1], m.space[1], 'b', 2))


def test_fix_and_deactivate():
    m = ConcreteModel()
    m.time = ContinuousSet(bounds=(0, 10))
    m.space = ContinuousSet(bounds=(0, 5))
    m.set1 = Set(initialize=['a', 'b', 'c'])
    m.set2 = Set(initialize=['d', 'e', 'f'])
    m.fs = Block()

    m.fs.v0 = Var(m.space, initialize=1)

    @m.fs.Block()
    def b1(b):
        b.v = Var(m.time, m.space, initialize=1) 
        b.dv = DerivativeVar(b.v, wrt=m.time)

        b.con = Constraint(m.time, m.space, 
                rule=lambda b, t, x: b.dv[t, x] == 7 - b.v[t, x])

        @b.Block(m.time)
        def b2(b, t):
            b.v = Var(initialize=2)

    @m.fs.Block(m.time, m.space)
    def b2(b, t, x):
        b.v = Var(m.set1, initialize=2)

        @b.Block(m.set1)
        def b3(b, c):
            b.v = Var(m.set2, initialize=3)

            @b.Constraint(m.set2)
            def con(b, s):
                return (5*b.v[s] == 
                        m.fs.b2[m.time.first(), m.space.first()].v[c])

    @m.fs.Constraint(m.time)
    def con1(fs, t):
        return fs.b1.v[t, m.space.last()] == 5

    @m.fs.Constraint(m.space)
    def con2(fs, x):
        return fs.b1.v[m.time.first(), x] == fs.v0[x]


    disc = TransformationFactory('dae.collocation') 
    disc.apply_to(m, wrt=m.time, nfe=5, ncp=2, scheme='LAGRANGE-RADAU')
    disc.apply_to(m, wrt=m.space, nfe=5, ncp=2, scheme='LAGRANGE-RADAU')

    for t in m.time:
        m.fs.b1.v[t, m.space.first()].fix()

    active_dict = get_activity_dict(m.fs)
    for comp in m.fs.component_data_objects(Constraint, Block):
        assert active_dict[id(comp)] == True

    deactivate_model_at(m, m.time, m.time[2])
    assert m.fs.con1[m.time[1]].active
    assert not m.fs.con1[m.time[2]].active
    assert m.fs.con2[m.space[1]].active
    assert not m.fs.b1.con[m.time[2], m.space[1]].active
    assert not m.fs.b2[m.time[2], m.space.last()].active
    assert m.fs.b2[m.time[2], m.space.last()].b3['a'].con['e'].active

    deactivate_model_at(m, m.time, [m.time[1], m.time[3]], 
            outlvl=idaeslog.ERROR)
    # Higher outlvl threshold as will encounter warning trying to deactivate
    # disc equations at time.first()
    assert not m.fs.con1[m.time[1]].active
    assert not m.fs.con1[m.time[3]].active
    assert not m.fs.b1.con[m.time[1], m.space[1]].active
    assert not m.fs.b1.con[m.time[3], m.space[1]].active

    init_derivs = get_derivatives_at(m, m.time, m.time.first())[m.time.first()]
    init_deriv_names = [var.name for var in init_derivs]

    assert m.fs.b1.dv[m.time.first(), m.space.first()] in init_derivs
    assert m.fs.b1.dv[m.time[1], m.space[1]].name in init_deriv_names

    deriv_dict = get_derivatives_at(m, m.time, [m.time.first(), m.time.last()])
    deriv_name_dict = {t: [d.name for d in deriv_dict[t]] 
                          for t in deriv_dict.keys()}
    assert m.time.first() in deriv_name_dict.keys()
    assert m.time.last() in deriv_name_dict.keys()
    assert (m.fs.b1.dv[m.time.last(), m.space[1]].name 
            in deriv_name_dict[m.time.last()])
    assert (m.fs.b1.dv[m.time.last(), m.space[1]].name 
            not in deriv_name_dict[m.time.first()])

    vars_unindexed = fix_vars_unindexed_by(m, m.time)
    cons_unindexed = deactivate_constraints_unindexed_by(m, m.time)
    assert m.fs.v0[m.space[1]] in vars_unindexed
    assert m.fs.b1.b2[m.time[1]].v not in vars_unindexed
    assert m.fs.con2[m.space[2]] in cons_unindexed
    assert m.fs.con1[m.time[1]] not in cons_unindexed
    assert not m.fs.con2[m.space[1]].active
    assert m.fs.v0[m.space[1]].fixed

    path = path_from_block(m.fs.b2[m.time[1], m.space[1]].b3['a'].v,
                           m, include_comp=False)
    assert path == [('fs', None), ('b2', (m.time[1], m.space[1])),
                    ('b3', 'a')]
    path = path_from_block(m.fs.b2[m.time[1], m.space[1]].b3['a'].v,
                           m, include_comp=True)
    assert path == [('fs', None), ('b2', (m.time[1], m.space[1])),
                    ('b3', 'a'), ('v', None)]
    path = path_from_block(m.fs.b2[m.time[1], m.space[1]].b3['a'].v['f'],
                           m, include_comp=True)
    assert path == [('fs', None), ('b2', (m.time[1], m.space[1])),
                    ('b3', 'a'), ('v', 'f')]
    path = path_from_block(m.fs.b2[m.time[1], m.space[1]].b3['a'].v['f'],
                           m.fs.b2[m.time[1], m.space[1]], include_comp=True)
    assert path == [('b3', 'a'), ('v', 'f')]
    path = path_from_block(m.fs.b1.con[m.time[1], m.space[1]], m.fs)
    assert path == [('b1', None)]

    m.fs.b1.b2[m.time[1]].v.set_value(-1)
    for x in m.space:
        m.fs.b1.v[m.time[1], x].set_value(-1)
        m.fs.b1.dv[m.time[1], x].set_value(-1)
        for c1 in m.set1:
            m.fs.b2[m.time[1], x].v[c1].set_value(-1)
            for c2 in m.set2:
                m.fs.b2[m.time[1], x].b3[c1].v[c2].set_value(-1)

    copy_values_at_time(m, m, m.time.last(), m.time[1], copy_fixed=False)
    assert m.fs.b1.b2[m.time.last()].v.value == -1
    for x in m.space:
        if x != m.space.first():
            assert m.fs.b1.v[m.time.last(), x].value == -1
        else:
            assert m.fs.b1.v[m.time.last(), x].value == 1
            assert m.fs.b1.v[m.time.last(), x].fixed
        assert m.fs.b1.dv[m.time.last(), x].value == -1
        for c1 in m.set1:
            assert m.fs.b2[m.time.last(), x].v[c1].value == -1
            for c2 in m.set2:
                assert m.fs.b2[m.time[1], x].b3[c1].v[c2].value == -1

def test_copy_non_time_indexed_values():
    m1 = ConcreteModel()
    m1.time = Set(initialize=[1,2,3,4,5])
    m1.v1 = Var(m1.time, initialize=1)
    m1.v2 = Var(initialize=1)
    @m1.Block(['a','b'])
    def b1(b, i):
        b.v3 = Var(initialize=1)

        @b.Block(m1.time)
        def b2(b, t):
            b.v4 = Var(initialize=1)

        @b.Block()
        def b4(b):
            b.v6 = Var(initialize=1)
            
    @m1.Block(m1.time)
    def b3(b, t):
        b.v5 = Var(initialize=1)

    m2 = ConcreteModel()
    m2.time = Set(initialize=[1,2,3,4,5])
    m2.v1 = Var(m2.time, initialize=2)
    m2.v2 = Var(initialize=2)
    @m2.Block(['a','b'])
    def b1(b):
        b.v3 = Var(initialize=2)

        @b.Block(m2.time)
        def b2(b, t):
            b.v4 = Var(initialize=2)

        @b.Block()
        def b4(b):
            b.v6 = Var(initialize=2)

    @m2.Block(m1.time)
    def b3(b, t):
        b.v5 = Var(initialize=2)

    copy_non_time_indexed_values(m1, m2)
    assert m1.v1[1].value != m2.v1[1].value
    assert m1.v2.value == m2.v2.value == 2
    assert m1.b1['a'].v3.value == m2.b1['a'].v3.value == 2
    assert m1.b1['b'].b4.v6.value == m2.b1['b'].b4.v6.value == 2
    assert m1.b3[3].v5.value != m2.b3[3].v5.value


def test_find_comp_in_block():
    m1 = ConcreteModel()

    @m1.Block([1,2,3])
    def b1(b):
        b.v = Var([1,2,3])

    m2 = ConcreteModel()

    @m2.Block([1,2,3])
    def b1(b):
        b.v = Var([1,2,3,4])

    @m2.Block([1,2,3])
    def b2(b):
        b.v = Var([1,2,3])

    v1 = m1.b1[1].v[1]

    assert find_comp_in_block(m2, m1, v1) is m2.b1[1].v[1]

    v2 = m2.b2[1].v[1]
    v3 = m2.b1[3].v[4]

    # These should result in Attribute/KeyErrors
<<<<<<< HEAD
    #find_comp_in_block(m1, m2, v2)
    #find_comp_in_block(m1, m2, v3)
=======
    with pytest.raises(AttributeError):
        find_comp_in_block(m1, m2, v2)
    with pytest.raises(KeyError):
        find_comp_in_block(m1, m2, v3)
>>>>>>> faa6aeed
    assert find_comp_in_block(m1, m2, v2, allow_miss=True) is None
    assert find_comp_in_block(m1, m2, v3, allow_miss=True) is None


def test_find_comp_in_block_at_time():
    m1 = ConcreteModel()
    m1.time = Set(initialize=[1,2,3])

    @m1.Block(m1.time)
    def b1(b):
        b.v = Var(m1.time)

    @m1.Block([1,2,3])
    def b(bl):
        bl.v = Var(m1.time)
<<<<<<< HEAD
=======
        bl.v2 = Var(m1.time, ['a','b','c'])
>>>>>>> faa6aeed

    m2 = ConcreteModel()
    m2.time = Set(initialize=[1,2,3,4,5,6])

    @m2.Block(m2.time)
    def b1(b):
        b.v = Var(m2.time)

    @m2.Block([1,2,3,4])
    def b(bl):
        bl.v = Var(m2.time)
<<<<<<< HEAD
=======
        bl.v2 = Var(m2.time, ['a','b','c'])
>>>>>>> faa6aeed

    @m2.Block([1,2,3])
    def b2(b):
        b.v = Var(m2.time)

    v1 = m1.b1[1].v[1]
    v3 = m1.b[3].v[1]

    assert find_comp_in_block_at_time(m2, m1, v1, m2.time, 4) is m2.b1[4].v[4]
    assert find_comp_in_block_at_time(m2, m1, v3, m2.time, 5) is m2.b[3].v[5]

<<<<<<< HEAD
    v2 = m2.b2[1].v[1]
    v4 = m2.b[4].v[1]

    # Should result in AttributeError
    #find_comp_in_block_at_time(m1, m2, v2, m1.time, 3)
    #find_comp_in_block_at_time(m1, m2, v4, m1.time, 3)
=======
    v = m1.b[1].v2[1, 'a']
    assert find_comp_in_block_at_time(m2, m1, v, m2.time, 6) is m2.b[1].v2[6, 'a']

    v2 = m2.b2[1].v[1]
    v4 = m2.b[4].v[1]

    # Should result in exceptions:
    with pytest.raises(AttributeError):
        find_comp_in_block_at_time(m1, m2, v2, m1.time, 3)
    with pytest.raises(KeyError):
        find_comp_in_block_at_time(m1, m2, v4, m1.time, 3)
>>>>>>> faa6aeed
    assert find_comp_in_block_at_time(m1, m2, v2, m1.time, 3, allow_miss=True) is None
    assert find_comp_in_block_at_time(m1, m2, v4, m1.time, 3, allow_miss=True) is None


def test_get_location_of_coordinate_set():
    m = ConcreteModel()
    m.s1 = Set(initialize=[1,2,3])
    m.s2 = Set(initialize=[('a',1), ('b',2)])
    m.s3 = Set(initialize=[('a',1,0), ('b',2,1)])
    m.v1 = Var(m.s1)
    m.v2 = Var(m.s1, m.s2)
    m.v121 = Var(m.s1, m.s2, m.s1)
    m.v3 = Var(m.s3, m.s1, m.s2)

    assert get_location_of_coordinate_set(m.v1.index_set(), m.s1) == 0
    assert get_location_of_coordinate_set(m.v2.index_set(), m.s1) == 0
    assert get_location_of_coordinate_set(m.v3.index_set(), m.s1) == 3

<<<<<<< HEAD
    # These should raise value errors. Is this the correct way to test for
    # this in pytest?
    with pytest.raises(ValueError) as exc_test:
        get_location_of_coordinate_set(m.v1.index_set(), m.s2)
    with pytest.raises(ValueError) as exc_test:
=======
    # These should each raise a ValueError
    with pytest.raises(ValueError):
        get_location_of_coordinate_set(m.v1.index_set(), m.s2)
    with pytest.raises(ValueError):
>>>>>>> faa6aeed
        get_location_of_coordinate_set(m.v121.index_set(), m.s1)


def test_get_index_of_set():
    m = ConcreteModel()
    m.s1 = Set(initialize=[1,2,3])
    m.s2 = Set(initialize=[('a',1), ('b',2)])
    m.s3 = Set(initialize=[('a',1,0), ('b',2,1)])
    m.v0 = Var()
    m.v1 = Var(m.s1)
    m.v2 = Var(m.s1, m.s2)
    m.v121 = Var(m.s1, m.s2, m.s1)
    m.v3 = Var(m.s3, m.s1, m.s2)

    assert get_index_of_set(m.v1[2], m.s1) == 2
    assert get_index_of_set(m.v2[2,'a',1], m.s1) == 2
    assert get_index_of_set(m.v3['b',2,1,3,'b',2], m.s1) == 3

    with pytest.raises(ValueError) as exc_test:
        get_index_of_set(m.v0, m.s1)
    with pytest.raises(ValueError) as exc_test:
        get_index_of_set(m.v2[1,'a',1], m.s2)
    with pytest.raises(ValueError) as exc_test:
        get_index_of_set(m.v2[1,'b',2], m.s3)


def test_get_implicit_index_of_set():
    m = ConcreteModel()
    m.s1 = Set(initialize=[1,2,3])
    m.s2 = Set(initialize=['a', 'b', 'c'])
    m.s3 = Set(initialize=[('d',4), ('e',5)])

    @m.Block()
    def b1(b):
        @b.Block(m.s3, m.s1)
        def b2(b):
            @b.Block()
            def b3(b):
                b.v1 = Var(m.s2)
                b.v2 = Var(m.s1)

    assert get_implicit_index_of_set(m.b1.b2['d',4,1].b3.v1['a'], m.s1) == 1
    assert get_implicit_index_of_set(m.b1.b2['d',4,1].b3.v1['a'], m.s2) == 'a'

    with pytest.raises(ValueError) as exc_test:
        get_implicit_index_of_set(m.b1.b2['e',5,2].b3.v2[1], m.s1)


if __name__ == "__main__":
    #test_is_indexed_by()
    #test_get_index_set_except()
    test_fix_and_deactivate()
    test_copy_non_time_indexed_values()
    test_find_comp_in_block()
    test_find_comp_in_block_at_time()
    test_get_location_of_coordinate_set()
    test_get_implicit_index_of_set()<|MERGE_RESOLUTION|>--- conflicted
+++ resolved
@@ -407,15 +407,10 @@
     v3 = m2.b1[3].v[4]
 
     # These should result in Attribute/KeyErrors
-<<<<<<< HEAD
-    #find_comp_in_block(m1, m2, v2)
-    #find_comp_in_block(m1, m2, v3)
-=======
     with pytest.raises(AttributeError):
         find_comp_in_block(m1, m2, v2)
     with pytest.raises(KeyError):
         find_comp_in_block(m1, m2, v3)
->>>>>>> faa6aeed
     assert find_comp_in_block(m1, m2, v2, allow_miss=True) is None
     assert find_comp_in_block(m1, m2, v3, allow_miss=True) is None
 
@@ -431,10 +426,7 @@
     @m1.Block([1,2,3])
     def b(bl):
         bl.v = Var(m1.time)
-<<<<<<< HEAD
-=======
         bl.v2 = Var(m1.time, ['a','b','c'])
->>>>>>> faa6aeed
 
     m2 = ConcreteModel()
     m2.time = Set(initialize=[1,2,3,4,5,6])
@@ -446,10 +438,7 @@
     @m2.Block([1,2,3,4])
     def b(bl):
         bl.v = Var(m2.time)
-<<<<<<< HEAD
-=======
         bl.v2 = Var(m2.time, ['a','b','c'])
->>>>>>> faa6aeed
 
     @m2.Block([1,2,3])
     def b2(b):
@@ -461,14 +450,6 @@
     assert find_comp_in_block_at_time(m2, m1, v1, m2.time, 4) is m2.b1[4].v[4]
     assert find_comp_in_block_at_time(m2, m1, v3, m2.time, 5) is m2.b[3].v[5]
 
-<<<<<<< HEAD
-    v2 = m2.b2[1].v[1]
-    v4 = m2.b[4].v[1]
-
-    # Should result in AttributeError
-    #find_comp_in_block_at_time(m1, m2, v2, m1.time, 3)
-    #find_comp_in_block_at_time(m1, m2, v4, m1.time, 3)
-=======
     v = m1.b[1].v2[1, 'a']
     assert find_comp_in_block_at_time(m2, m1, v, m2.time, 6) is m2.b[1].v2[6, 'a']
 
@@ -480,7 +461,7 @@
         find_comp_in_block_at_time(m1, m2, v2, m1.time, 3)
     with pytest.raises(KeyError):
         find_comp_in_block_at_time(m1, m2, v4, m1.time, 3)
->>>>>>> faa6aeed
+
     assert find_comp_in_block_at_time(m1, m2, v2, m1.time, 3, allow_miss=True) is None
     assert find_comp_in_block_at_time(m1, m2, v4, m1.time, 3, allow_miss=True) is None
 
@@ -499,18 +480,10 @@
     assert get_location_of_coordinate_set(m.v2.index_set(), m.s1) == 0
     assert get_location_of_coordinate_set(m.v3.index_set(), m.s1) == 3
 
-<<<<<<< HEAD
-    # These should raise value errors. Is this the correct way to test for
-    # this in pytest?
-    with pytest.raises(ValueError) as exc_test:
-        get_location_of_coordinate_set(m.v1.index_set(), m.s2)
-    with pytest.raises(ValueError) as exc_test:
-=======
     # These should each raise a ValueError
     with pytest.raises(ValueError):
         get_location_of_coordinate_set(m.v1.index_set(), m.s2)
     with pytest.raises(ValueError):
->>>>>>> faa6aeed
         get_location_of_coordinate_set(m.v121.index_set(), m.s1)
 
 
