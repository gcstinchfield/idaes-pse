##############################################################################
# Institute for the Design of Advanced Energy Systems Process Systems
# Engineering Framework (IDAES PSE Framework) Copyright (c) 2018-2020, by the
# software owners: The Regents of the University of California, through
# Lawrence Berkeley National Laboratory,  National Technology & Engineering
# Solutions of Sandia, LLC, Carnegie Mellon University, West Virginia
# University Research Corporation, et al. All rights reserved.
#
# Please see the files COPYRIGHT.txt and LICENSE.txt for full copyright and
# license information, respectively. Both files are also available online
# at the URL "https://github.com/IDAES/idaes-pse".
##############################################################################
"""
Tests for eNRTL methods

References:

[1] Local Composition Model for Excess Gibbs Energy of Electrolyte Systems, Pt 1.
Chen, C.-C., Britt, H.I., Boston, J.F., Evans, L.B.,
AIChE Journal, 1982, Vol. 28(4), pgs. 588-596

Figures digitized using WebPlotDigitizer, https://apps.automeris.io/wpd/,
May 2021

Author: Andrew Lee
"""
import pytest
from math import exp

from pyomo.environ import (ConcreteModel,
                           units as pyunits,
                           value)

from idaes.core import (AqueousPhase,
                        Solvent,
                        Apparent,
                        Anion,
                        Cation)
from idaes.generic_models.properties.core.eos.enrtl import ENRTL
from idaes.generic_models.properties.core.eos.enrtl_reference_states import \
    Unsymmetric
from idaes.generic_models.properties.core.generic.generic_property import (
        GenericParameterBlock, StateIndex)
from idaes.generic_models.properties.core.state_definitions import FTPx
from idaes.generic_models.properties.core.pure.electrolyte import \
    relative_permittivity_constant


def dummy_method(b, *args, **kwargs):
    return 1000/18e-3*pyunits.mol/pyunits.m**3


configuration = {
    "components": {
        "H2O": {"type": Solvent,
                "dens_mol_liq_comp": dummy_method,
                "relative_permittivity_liq_comp":
                    relative_permittivity_constant,
                "parameter_data": {
                    "mw": (18E-3, pyunits.kg/pyunits.mol),
                    "relative_permittivity_liq_comp": 73.41964622627609}},
        "NaCl": {"type": Apparent,
                 "dissociation_species": {"Na+": 1, "Cl-": 1}},
        "Na+": {"type": Cation,
                "charge": +1},
        "Cl-": {"type": Anion,
                "charge": -1}},
    "phases": {
        "Liq": {"type": AqueousPhase,
                "equation_of_state": ENRTL}},
    "base_units": {"time": pyunits.s,
                   "length": pyunits.m,
                   "mass": pyunits.kg,
                   "amount": pyunits.mol,
                   "temperature": pyunits.K},
    "state_definition": FTPx,
    "state_components": StateIndex.true,
    "pressure_ref": 1e5,
    "temperature_ref": 300,
    "parameter_data": {
        "Liq_tau": {
            ("H2O", "Na+, Cl-"): 8.885,  # Table 1, [1]
            ("Na+, Cl-", "H2O"): -4.549}}}  # Table 1, [1]


class TestStateBlockSymmetric(object):
    @pytest.fixture(scope="class")
    def model(self):
        m = ConcreteModel()
        m.params = GenericParameterBlock(default=configuration)

        m.state = m.params.build_state_block([1])

        # Need to set a value of T for checking expressions later
        m.state[1].temperature.set_value(313)

        return m

    @pytest.mark.unit
    def test_parameters(self, model):
        assert model.params.Liq.tau["H2O", "Na+, Cl-"].value == 8.885
        assert model.params.Liq.tau["Na+, Cl-", "H2O"].value == -4.549

    @pytest.mark.unit
    def test_log_gamma_h2o(self, model):
        # start with pure water
        # Using 0 results in division by zero errors
        for k in model.state[1].mole_frac_phase_comp:
            model.state[1].mole_frac_phase_comp[k].set_value(1e-12)

        # Data digitized from Fig 6 [1]
        data = {0.0166772823326004: -1.32412227463648,
                0.0368235348413794: -1.29987852737794,
                0.0569697873501583: -1.2756347801194,
                0.0771212007755797: -1.24850091954107,
                0.0972755632962254: -1.21971556563714,
                0.117432874912095: -1.18927871840762,
                0.137590186527965: -1.1588418711781,
                0.157748235417641: -1.12799215061718,
                0.177912182497766: -1.09383944340507,
                0.198075392304084: -1.06009960952436,
                0.218237127562791: -1.02718552230644,
                0.238402549190528: -0.992207068431534,
                0.255813423719564: -0.964639854693858,
                0.315405637317823: -0.854261500929733,
                0.335560737112275: -0.825063273694407,
                0.355727633287624: -0.789259073156702,
                0.375898215832003: -0.751390505962001,
                0.396062900185934: -0.716824925418492,
                0.416232008182701: -0.67978210488659,
                0.436393743441407: -0.646868017668675,
                0.45655990234295: -0.611476690462368,
                0.476725323970687: -0.576498236587459,
                0.496889271050811: -0.542345529375349,
                0.517057641773772: -0.505715582174845,
                0.537221588853897: -0.471562874962733,
                0.557387747755439: -0.436171547756426,
                0.57755243210937: -0.401605967212917,
                0.597715641915689: -0.367866133332205,
                0.617878114448201: -0.334539172782892,
                0.638036900611684: -0.303276578890572,
                0.658196424048972: -0.271601111666854,
                0.678351523843423: -0.242402884431529,
                0.698502199995039: -0.215681897184597,
                0.718656562515684: -0.186896543280671,
                0.7388072386673: -0.160175556033739,
                0.758950542080854: -0.137583302100794,
                0.779093845494409: -0.11499104816785,
                0.799235674360352: -0.0932245408977037,
                0.820938311873743: -0.0746252682763595,
                0.83951122208037: -0.0542331330027968,
                0.887081111079702: -0.0241043023855885,
                0.907200084457657: -0.0151368683888049,
                0.927323481478448: -0.00369219440362834,
                0.947432870296923: -0.0000921137150293738,
                0.967534886377337: -0.0006207663404183,
                0.982152912433448: -0.00191356230614259,
                0.999998: 0}

        for x, g in data.items():
            model.state[1].mole_frac_phase_comp["Liq", "H2O"].set_value(x)
            model.state[1].mole_frac_phase_comp["Liq", "Na+"].set_value(
                (1-x)/2)
            model.state[1].mole_frac_phase_comp["Liq", "Cl-"].set_value(
                (1-x)/2)

            assert pytest.approx(exp(g), rel=2e-2) == exp(value(
                model.state[1].Liq_log_gamma["H2O"]))

    @pytest.mark.unit
    def test_log_gamma_pdh(self, model):
        # start with pure water
        # Using 0 results in division by zero errors
        for k in model.state[1].mole_frac_phase_comp:
            model.state[1].mole_frac_phase_comp[k].set_value(1e-12)

        # Data digitized from Fig 6 [1]
        data = {0.0102202097143692: -0.934567107147103,
                0.030381425381713: -0.931468127697603,
                0.0505354137471605: -0.932910302939649,
                0.0706887450851628: -0.934765310426382,
                0.0908453615603908: -0.934556156689684,
                0.110996721816058: -0.937649660910475,
                0.131153995318731: -0.93702767492909,
                0.151309297739069: -0.937644185681764,
                0.171467228269187: -0.936609367455696,
                0.191622530689525: -0.937225878208369,
                0.211781775274533: -0.935365395492927,
                0.231939705804651: -0.934330577266858,
                0.252104863636666: -0.92875460434924,
                0.321728090914091: -0.933511483051937,
                0.34189390577355: -0.927522677889634,
                0.36205840657812: -0.922359537216703,
                0.382220936300354: -0.91843489327783,
                0.402379523857917: -0.916987242807075,
                0.422542053580151: -0.913062598868203,
                0.442695384918153: -0.914917606354935,
                0.462852001393382: -0.914708452618238,
                0.48301124597839: -0.912847969902795,
                0.503172461645734: -0.909748990453295,
                0.523331049203297: -0.908301339982539,
                0.543494892980421: -0.903551031554295,
                0.563651509455649: -0.903341877817597,
                0.583805497821097: -0.904784053059643,
                0.603966713488441: -0.901685073610144,
                0.624131871320455: -0.896109100692527,
                0.644295058070134: -0.891771624508968,
                0.664454302655143: -0.889911141793526,
                0.684614204267596: -0.887637826833398,
                0.704786589401507: -0.877520699224235,
                0.724946491013961: -0.875247384264106,
                0.74511099181853: -0.870084243591175,
                0.765274835595655: -0.865333935162931,
                0.785453133976572: -0.851501317351594,
                0.805626833165373: -0.840558525253058,
                0.827641523255411: -0.824211134895509,
                0.84781883609516: -0.8109977654512,
                0.868006989887754: -0.790972663969571,
                0.888198428817574: -0.768883401264512,
                0.90840235126885: -0.738950325910417,
                0.928616786159249: -0.702411934641345,
                0.948852902955337: -0.652250079297633,
                0.968231171867699: -0.565426968552611,
                0.981271802390295: -0.43102358298104,
                0.994543298706282: -0.295478442814278}

        # Need to correct for different reference state
        OFFSET = 0.971

        for x, g in data.items():
            model.state[1].mole_frac_phase_comp["Liq", "H2O"].set_value(x)
            model.state[1].mole_frac_phase_comp["Liq", "Na+"].set_value(
                (1-x)/2)
            model.state[1].mole_frac_phase_comp["Liq", "Cl-"].set_value(
                (1-x)/2)

            assert pytest.approx(OFFSET, abs=0.041) == value(
                model.state[1].Liq_log_gamma_pdh["Na+"] - g)
            assert pytest.approx(OFFSET, abs=0.041) == value(
                model.state[1].Liq_log_gamma_pdh["Cl-"] - g)

    @pytest.mark.unit
    def test_log_gamma_lc(self, model):
        # start with pure water
        # Using 0 results in division by zero errors
        for k in model.state[1].mole_frac_phase_comp:
            model.state[1].mole_frac_phase_comp[k].set_value(1e-12)

        # Data digitized from Fig 6 [1]
        data = {0.00642910940949107: 2.44391469691802,
                0.0261925045768978: 2.42178852215264,
                0.046347839144311: 2.42099343992118,
                0.0665026808921592: 2.41978548440975,
                0.086651608805228: 2.41362304953867,
                0.106801522357427: 2.40828636122754,
                0.126949464631366: 2.40129817979652,
                0.147097406905304: 2.39430999836549,
                0.167250277374893: 2.39145054973418,
                0.187395262731442: 2.38198512862334,
                0.207538276809731: 2.3708682143926,
                0.227685726264105: 2.36346715968161,
                0.24782331932718: 2.3478086393712,
                0.267966826225035: 2.33710459842044,
                0.288102940829415: 2.32020745827011,
                0.308242505170749: 2.30620043107958,
                0.328377141316434: 2.28806467108934,
                0.348510299003425: 2.26869029125919,
                0.36864394950998: 2.24972878470901,
                0.388771193362191: 2.2253999255192,
                0.408894987477447: 2.1981809533696,
                0.429018781592703: 2.17096198122,
                0.449137154692745: 2.13920140299072,
                0.469255527792787: 2.10744082476143,
                0.489368972697179: 2.07155151373244,
                0.509481924782006: 2.03524932942348,
                0.52958649893423: 1.99192829935501,
                0.549690580266888: 1.94819439600656,
                0.569786776486507: 1.89785452017858,
                0.589878537330041: 1.84379878483086,
                0.609963398699666: 1.78396282356355,
                0.630044810332336: 1.72123674933644,
                0.650120800949792: 1.65396906902965,
                0.670193834649858: 1.58422414904303,
                0.690261940154275: 1.5103504962567,
                0.710324624643477: 1.4319352373907,
                0.730382873756595: 1.34980411900495,
                0.750435701854498: 1.26313139453952,
                0.770486065854576: 1.17439430367423,
                0.790531501659005: 1.08152848000924,
                0.807210557418041: 1.01934951372455,
                0.832434963627757: 0.879209621277547,
                0.851556165620075: 0.779608815922458,
                0.869765897827013: 0.683966446828523,
                0.88797129322178: 0.584690792870842,
                0.906174520210461: 0.483598496481289,
                0.9243842524174: 0.387956127387353,
                0.943499737702764: 0.283565991984599,
                0.962618672725083: 0.182065969541643,
                0.98081688527469: 0.0767726875283845,
                0.99266736005891: 0.0264587394852946}

        # Need to correct for different reference state
        OFFSET = -2.4439

        for x, g in data.items():
            model.state[1].mole_frac_phase_comp["Liq", "H2O"].set_value(x)
            model.state[1].mole_frac_phase_comp["Liq", "Na+"].set_value(
                (1-x)/2)
            model.state[1].mole_frac_phase_comp["Liq", "Cl-"].set_value(
                (1-x)/2)

            assert pytest.approx(OFFSET, rel=3e-2) == value(
                model.state[1].Liq_log_gamma_lc["Na+"] - g)
            assert pytest.approx(OFFSET, rel=3e-2) == value(
                model.state[1].Liq_log_gamma_lc["Cl-"] - g)

    @pytest.mark.unit
    def test_log_gamma(self, model):
        # start with pure water
        # Using 0 results in division by zero errors
        for k in model.state[1].mole_frac_phase_comp:
            model.state[1].mole_frac_phase_comp[k].set_value(1e-12)

        # Data digitized from Fig 6 [1]
        data = {0.01620941361168171: 1.4776225827856462,
                0.03630284789262042: 1.4722881224536513,
                0.05640439199500977: 1.4714951621340302,
                0.07650593609739911: 1.4707022018144094,
                0.09660453117380643: 1.468257786944834,
                0.11669575368525856: 1.4616847357003733,
                0.13678697619671068: 1.4551116844559127,
                0.1568759869386763: 1.4473000422989863,
                0.17697310750209252: 1.4440299001544339,
                0.19706727903952678: 1.4391083034599275,
                0.21714891721653726: 1.4271680249281156,
                0.2372312926500432: 1.415640610033792,
                0.2573195661355132: 1.4074161042393771,
                0.27739235723457745: 1.3905214620577024,
                0.29747473266808344: 1.378994047163379,
                0.3175489982801387: 1.3629251322566815,
                0.3376203148662119: 1.3452047628000297,
                0.3576997412737358: 1.332025893355752,
                0.3777658970643405: 1.3114154784366803,
                0.3978268920594765: 1.2879150180551888,
                0.41788714979811703: 1.2640016940362084,
                0.43794077222829786: 1.2363725972798314,
                0.4579907083760012: 1.2066791823360115,
                0.47803400921524486: 1.1732699946547944,
                0.49807952182397497: 1.1410993978860429,
                0.5181139755852725: 1.102735846554963,
                0.5381454803205878: 1.0627208406739292,
                0.5581718242604347: 1.0198157893304751,
                0.5781907956353264: 0.9727821016121361,
                0.5982009199322718: 0.9207940502439338,
                0.618197773612298: 0.8613744534009378,
                0.6381975763183062: 0.8036063111078957,
                0.6581877946898728: 0.7404709415275024,
                0.6781794875744304: 0.678161299222086,
                0.6981645451505283: 0.6121358841792732,
                0.718139281135689: 0.5403303782116202,
                0.7381140171208497: 0.46852487224396766,
                0.7580821177975509: 0.39300359353891734,
                0.7780472694482699: 0.3158308602839135,
                0.7980079975600158: 0.2361809452039778,
                0.8209839409036424: 0.13934585427154245,
                0.8379095478581289: 0.06573379683191538,
                0.8569581176584067: -0.013013060958402267,
                0.8772461460653336: -0.10618700754926813,
                0.8913177190714701: -0.15982445783107968,
                0.9086308771904323: -0.24383529059164832,
                0.928588656276196: -0.3251366602215384,
                0.9486120511900609: -0.3696931661149465,
                0.9686917233497501: -0.3827344143467273,
                0.9855967963455463: -0.3541317749389892,
                0.9946128753251389: -0.19481723605693535}

        # Need to correct for different reference state
        OFFSET = -1.4592

        for x, g in data.items():
            model.state[1].mole_frac_phase_comp["Liq", "H2O"].set_value(x)
            model.state[1].mole_frac_phase_comp["Liq", "Na+"].set_value(
                (1-x)/2)
            model.state[1].mole_frac_phase_comp["Liq", "Cl-"].set_value(
                (1-x)/2)

            assert pytest.approx(OFFSET, rel=0.051) == value(
                model.state[1].Liq_log_gamma["Na+"] - g)
            assert pytest.approx(OFFSET, rel=0.051) == value(
                model.state[1].Liq_log_gamma["Cl-"] - g)

    @pytest.mark.unit
    def test_pure_water(self, model):
        # Start by setting all mole fractions to small number
        # Using 0 results in division by zero errors
        for k in model.state[1].mole_frac_phase_comp:
            model.state[1].mole_frac_phase_comp[k].set_value(1e-12)

        # Test pure water
        model.state[1].mole_frac_phase_comp["Liq", "H2O"].set_value(1)

        # Check mixing expressions
        assert value(model.state[1].Liq_X["H2O"]) == pytest.approx(1, rel=1e-8)
        assert value(model.state[1].Liq_X["Na+"]) == pytest.approx(
            1e-12, rel=1e-8)
        assert value(model.state[1].Liq_X["Cl-"]) == pytest.approx(
            1e-12, rel=1e-8)

        for v in model.state[1].Liq_Y.values():
            assert value(v) == pytest.approx(1, rel=1e-8)

        for k, v in model.state[1].Liq_alpha.items():
            if k == ("H2O", "H2O"):
                assert value(v) == 0.3
            elif k in [("Na+", "Cl-"), ("Cl-", "Na+")]:
                assert value(v) == 0
            else:
                assert value(v) == 0.2

        assert value(model.state[1].Liq_G["H2O", "H2O"]) == 1
        assert value(model.state[1].Liq_G["H2O", "Na+"]) == exp(-0.2*8.885)
        assert value(model.state[1].Liq_G["Na+", "H2O"]) == exp(-0.2*-4.549)
        assert value(model.state[1].Liq_G["H2O", "Cl-"]) == exp(-0.2*8.885)
        assert value(model.state[1].Liq_G["Cl-", "H2O"]) == exp(-0.2*-4.549)
        assert value(model.state[1].Liq_G["Na+", "Cl-"]) == 1
        assert value(model.state[1].Liq_G["Cl-", "Na+"]) == 1

        assert value(model.state[1].Liq_tau["H2O", "H2O"]) == 0
        assert value(model.state[1].Liq_tau["H2O", "Na+"]) == pytest.approx(
            8.885, rel=1e-8)
        assert value(model.state[1].Liq_tau["Na+", "H2O"]) == pytest.approx(
            -4.549, rel=1e-8)
        assert value(model.state[1].Liq_tau["H2O", "Cl-"]) == pytest.approx(
            8.885, rel=1e-8)
        assert value(model.state[1].Liq_tau["Cl-", "H2O"]) == pytest.approx(
            -4.549, rel=1e-8)
        assert value(model.state[1].Liq_tau["Na+", "Cl-"]) == 0
        assert value(model.state[1].Liq_tau["Cl-", "Na+"]) == 0

        # Check activity coefficient contributions
        assert (value(model.state[1].Liq_log_gamma_pdh["H2O"]) ==
                pytest.approx(0, abs=1e-10))
        assert (value(model.state[1].Liq_log_gamma_lc["H2O"]) ==
                pytest.approx(0, abs=1e-10))
        assert (value(model.state[1].Liq_log_gamma_pdh["H2O"] +
                      model.state[1].Liq_log_gamma_lc["H2O"]) ==
                pytest.approx(0, abs=1e-10))

    @pytest.mark.unit
    def test_pure_NaCl(self, model):
        # Test pure NaCl
        model.state[1].mole_frac_phase_comp["Liq", "H2O"].set_value(1e-12)
        model.state[1].mole_frac_phase_comp["Liq", "Na+"].set_value(0.5)
        model.state[1].mole_frac_phase_comp["Liq", "Cl-"].set_value(0.5)

        # Check mixing expressions
        assert value(model.state[1].Liq_X["H2O"]) == pytest.approx(
            1e-12, rel=1e-8)
        assert value(model.state[1].Liq_X["Na+"]) == pytest.approx(
            0.5, rel=1e-8)
        assert value(model.state[1].Liq_X["Cl-"]) == pytest.approx(
            0.5, rel=1e-8)
        assert value(model.state[1].Liq_X["H2O"]) == pytest.approx(
            value(model.state[1].Liq_X_ref["H2O"]), rel=1e-8)
        assert value(model.state[1].Liq_X["Na+"]) == pytest.approx(
            value(model.state[1].Liq_X_ref["Na+"]), rel=1e-8)
        assert value(model.state[1].Liq_X["Cl-"]) == pytest.approx(
            value(model.state[1].Liq_X_ref["Cl-"]), rel=1e-8)

        for v in model.state[1].Liq_Y.values():
            assert value(v) == pytest.approx(1, rel=1e-8)

        for k, v in model.state[1].Liq_alpha.items():
            if k == ("H2O", "H2O"):
                assert value(v) == 0.3
            elif k in [("Na+", "Cl-"), ("Cl-", "Na+")]:
                assert value(v) == 0
            else:
                assert value(v) == 0.2

        assert value(model.state[1].Liq_G["H2O", "H2O"]) == 1
        assert value(model.state[1].Liq_G["H2O", "Na+"]) == exp(-0.2*8.885)
        assert value(model.state[1].Liq_G["Na+", "H2O"]) == exp(-0.2*-4.549)
        assert value(model.state[1].Liq_G["H2O", "Cl-"]) == exp(-0.2*8.885)
        assert value(model.state[1].Liq_G["Cl-", "H2O"]) == exp(-0.2*-4.549)
        assert value(model.state[1].Liq_G["Na+", "Cl-"]) == 1
        assert value(model.state[1].Liq_G["Cl-", "Na+"]) == 1

        assert value(model.state[1].Liq_tau["H2O", "H2O"]) == 0
        assert value(model.state[1].Liq_tau["H2O", "Na+"]) == pytest.approx(
            8.885, rel=1e-8)
        assert value(model.state[1].Liq_tau["Na+", "H2O"]) == pytest.approx(
            -4.549, rel=1e-8)
        assert value(model.state[1].Liq_tau["H2O", "Cl-"]) == pytest.approx(
            8.885, rel=1e-8)
        assert value(model.state[1].Liq_tau["Cl-", "H2O"]) == pytest.approx(
            -4.549, rel=1e-8)
        assert value(model.state[1].Liq_tau["Na+", "Cl-"]) == 0
        assert value(model.state[1].Liq_tau["Cl-", "Na+"]) == 0

        assert (value(model.state[1].Liq_log_gamma_pdh["Na+"]) ==
                pytest.approx(0, abs=1e-10))

        assert (value(model.state[1].Liq_log_gamma_lc_I["Na+"]) ==
                pytest.approx(0, abs=1e-10))
        assert (value(model.state[1].Liq_log_gamma_lc_I0["Na+"]) ==
                pytest.approx(0, abs=1e-10))
        assert (value(model.state[1].Liq_log_gamma_lc_I["Na+"]) ==
                pytest.approx(value(model.state[1].Liq_log_gamma_lc_I0["Na+"]),
                              abs=1e-12))
        assert (value(model.state[1].Liq_log_gamma_lc["Na+"]) ==
                pytest.approx(0, abs=1e-10))

        assert (value(model.state[1].Liq_log_gamma["Na+"]) ==
                pytest.approx(0, abs=1e-10))
        assert (value(model.state[1].Liq_log_gamma_pdh["Na+"] +
                      model.state[1].Liq_log_gamma_lc["Na+"]) ==
<<<<<<< HEAD
                pytest.approx(value(model.state[1].Liq_log_gamma["Na+"]), abs=1e-10))
=======
                pytest.approx(
                    value(model.state[1].Liq_log_gamma["Na+"]), abs=1e-10))
>>>>>>> a1e2cd94

        assert (value(model.state[1].Liq_log_gamma_pdh["Cl-"]) ==
                pytest.approx(0, abs=1e-10))

        assert (value(model.state[1].Liq_log_gamma_lc_I["Cl-"]) ==
                pytest.approx(0, abs=1e-10))
        assert (value(model.state[1].Liq_log_gamma_lc_I0["Cl-"]) ==
                pytest.approx(0, abs=1e-10))
        assert (value(model.state[1].Liq_log_gamma_lc_I["Cl-"]) ==
                pytest.approx(value(model.state[1].Liq_log_gamma_lc_I0["Cl-"]),
                              abs=1e-12))
        assert (value(model.state[1].Liq_log_gamma_lc["Cl-"]) ==
                pytest.approx(0, abs=1e-10))

        assert (value(model.state[1].Liq_log_gamma["Cl-"]) ==
                pytest.approx(0, abs=1e-10))
        assert (value(model.state[1].Liq_log_gamma_pdh["Cl-"] +
                      model.state[1].Liq_log_gamma_lc["Cl-"]) ==
                pytest.approx(
                    value(model.state[1].Liq_log_gamma["Cl-"]), abs=1e-10))


class TestStateBlockUnsymmetric(object):
    @pytest.fixture(scope="class")
    def model(self):
        config = dict(configuration)
        eos_opt = config["phases"]["Liq"]["equation_of_state_options"] = {}
        eos_opt["reference_state"] = Unsymmetric

        m = ConcreteModel()
        m.params = GenericParameterBlock(default=config)

        m.state = m.params.build_state_block([1])

        # Need to set a value of T for checking expressions later
        m.state[1].temperature.set_value(313)

        return m

    @pytest.mark.unit
    def test_parameters(self, model):
        assert model.params.Liq.tau["H2O", "Na+, Cl-"].value == 8.885
        assert model.params.Liq.tau["Na+, Cl-", "H2O"].value == -4.549

    @pytest.mark.unit
    def test_log_gamma_h2o(self, model):
        # start with pure water
        # Using 0 results in division by zero errors
        for k in model.state[1].mole_frac_phase_comp:
            model.state[1].mole_frac_phase_comp[k].set_value(1e-12)

        # Data digitized from Fig 6 [1]
        data = {0.0166772823326004: -1.32412227463648,
                0.0368235348413794: -1.29987852737794,
                0.0569697873501583: -1.2756347801194,
                0.0771212007755797: -1.24850091954107,
                0.0972755632962254: -1.21971556563714,
                0.117432874912095: -1.18927871840762,
                0.137590186527965: -1.1588418711781,
                0.157748235417641: -1.12799215061718,
                0.177912182497766: -1.09383944340507,
                0.198075392304084: -1.06009960952436,
                0.218237127562791: -1.02718552230644,
                0.238402549190528: -0.992207068431534,
                0.255813423719564: -0.964639854693858,
                0.315405637317823: -0.854261500929733,
                0.335560737112275: -0.825063273694407,
                0.355727633287624: -0.789259073156702,
                0.375898215832003: -0.751390505962001,
                0.396062900185934: -0.716824925418492,
                0.416232008182701: -0.67978210488659,
                0.436393743441407: -0.646868017668675,
                0.45655990234295: -0.611476690462368,
                0.476725323970687: -0.576498236587459,
                0.496889271050811: -0.542345529375349,
                0.517057641773772: -0.505715582174845,
                0.537221588853897: -0.471562874962733,
                0.557387747755439: -0.436171547756426,
                0.57755243210937: -0.401605967212917,
                0.597715641915689: -0.367866133332205,
                0.617878114448201: -0.334539172782892,
                0.638036900611684: -0.303276578890572,
                0.658196424048972: -0.271601111666854,
                0.678351523843423: -0.242402884431529,
                0.698502199995039: -0.215681897184597,
                0.718656562515684: -0.186896543280671,
                0.7388072386673: -0.160175556033739,
                0.758950542080854: -0.137583302100794,
                0.779093845494409: -0.11499104816785,
                0.799235674360352: -0.0932245408977037,
                0.820938311873743: -0.0746252682763595,
                0.83951122208037: -0.0542331330027968,
                0.887081111079702: -0.0241043023855885,
                0.907200084457657: -0.0151368683888049,
                0.927323481478448: -0.00369219440362834,
                0.947432870296923: -0.0000921137150293738,
                0.967534886377337: -0.0006207663404183,
                0.982152912433448: -0.00191356230614259,
                0.999998: 0}

        for x, g in data.items():
            model.state[1].mole_frac_phase_comp["Liq", "H2O"].set_value(x)
            model.state[1].mole_frac_phase_comp["Liq", "Na+"].set_value(
                (1-x)/2)
            model.state[1].mole_frac_phase_comp["Liq", "Cl-"].set_value(
                (1-x)/2)

            assert pytest.approx(exp(g), rel=2e-2) == exp(value(
                model.state[1].Liq_log_gamma["H2O"]))

    @pytest.mark.unit
    def test_log_gamma_pdh(self, model):
        # start with pure water
        # Using 0 results in division by zero errors
        for k in model.state[1].mole_frac_phase_comp:
            model.state[1].mole_frac_phase_comp[k].set_value(1e-12)

        # Data digitized from Fig 6 [1]
        data = {0.0102202097143692: -0.934567107147103,
                0.030381425381713: -0.931468127697603,
                0.0505354137471605: -0.932910302939649,
                0.0706887450851628: -0.934765310426382,
                0.0908453615603908: -0.934556156689684,
                0.110996721816058: -0.937649660910475,
                0.131153995318731: -0.93702767492909,
                0.151309297739069: -0.937644185681764,
                0.171467228269187: -0.936609367455696,
                0.191622530689525: -0.937225878208369,
                0.211781775274533: -0.935365395492927,
                0.231939705804651: -0.934330577266858,
                0.252104863636666: -0.92875460434924,
                0.321728090914091: -0.933511483051937,
                0.34189390577355: -0.927522677889634,
                0.36205840657812: -0.922359537216703,
                0.382220936300354: -0.91843489327783,
                0.402379523857917: -0.916987242807075,
                0.422542053580151: -0.913062598868203,
                0.442695384918153: -0.914917606354935,
                0.462852001393382: -0.914708452618238,
                0.48301124597839: -0.912847969902795,
                0.503172461645734: -0.909748990453295,
                0.523331049203297: -0.908301339982539,
                0.543494892980421: -0.903551031554295,
                0.563651509455649: -0.903341877817597,
                0.583805497821097: -0.904784053059643,
                0.603966713488441: -0.901685073610144,
                0.624131871320455: -0.896109100692527,
                0.644295058070134: -0.891771624508968,
                0.664454302655143: -0.889911141793526,
                0.684614204267596: -0.887637826833398,
                0.704786589401507: -0.877520699224235,
                0.724946491013961: -0.875247384264106,
                0.74511099181853: -0.870084243591175,
                0.765274835595655: -0.865333935162931,
                0.785453133976572: -0.851501317351594,
                0.805626833165373: -0.840558525253058,
                0.827641523255411: -0.824211134895509,
                0.84781883609516: -0.8109977654512,
                0.868006989887754: -0.790972663969571,
                0.888198428817574: -0.768883401264512,
                0.90840235126885: -0.738950325910417,
                0.928616786159249: -0.702411934641345,
                0.948852902955337: -0.652250079297633,
                0.968231171867699: -0.565426968552611,
                0.981271802390295: -0.43102358298104,
                0.994543298706282: -0.295478442814278}

        for x, g in data.items():
            model.state[1].mole_frac_phase_comp["Liq", "H2O"].set_value(x)
            model.state[1].mole_frac_phase_comp["Liq", "Na+"].set_value(
                (1-x)/2)
            model.state[1].mole_frac_phase_comp["Liq", "Cl-"].set_value(
                (1-x)/2)

            assert pytest.approx(g, abs=0.06) == value(
                model.state[1].Liq_log_gamma_pdh["Na+"])
            assert pytest.approx(g, abs=0.06) == value(
                model.state[1].Liq_log_gamma_pdh["Cl-"])

    @pytest.mark.unit
    def test_log_gamma_lc(self, model):
        # start with pure water
        # Using 0 results in division by zero errors
        for k in model.state[1].mole_frac_phase_comp:
            model.state[1].mole_frac_phase_comp[k].set_value(1e-12)

        # Data digitized from Fig 6 [1]
        data = {0.00642910940949107: 2.44391469691802,
                0.0261925045768978: 2.42178852215264,
                0.046347839144311: 2.42099343992118,
                0.0665026808921592: 2.41978548440975,
                0.086651608805228: 2.41362304953867,
                0.106801522357427: 2.40828636122754,
                0.126949464631366: 2.40129817979652,
                0.147097406905304: 2.39430999836549,
                0.167250277374893: 2.39145054973418,
                0.187395262731442: 2.38198512862334,
                0.207538276809731: 2.3708682143926,
                0.227685726264105: 2.36346715968161,
                0.24782331932718: 2.3478086393712,
                0.267966826225035: 2.33710459842044,
                0.288102940829415: 2.32020745827011,
                0.308242505170749: 2.30620043107958,
                0.328377141316434: 2.28806467108934,
                0.348510299003425: 2.26869029125919,
                0.36864394950998: 2.24972878470901,
                0.388771193362191: 2.2253999255192,
                0.408894987477447: 2.1981809533696,
                0.429018781592703: 2.17096198122,
                0.449137154692745: 2.13920140299072,
                0.469255527792787: 2.10744082476143,
                0.489368972697179: 2.07155151373244,
                0.509481924782006: 2.03524932942348,
                0.52958649893423: 1.99192829935501,
                0.549690580266888: 1.94819439600656,
                0.569786776486507: 1.89785452017858,
                0.589878537330041: 1.84379878483086,
                0.609963398699666: 1.78396282356355,
                0.630044810332336: 1.72123674933644,
                0.650120800949792: 1.65396906902965,
                0.670193834649858: 1.58422414904303,
                0.690261940154275: 1.5103504962567,
                0.710324624643477: 1.4319352373907,
                0.730382873756595: 1.34980411900495,
                0.750435701854498: 1.26313139453952,
                0.770486065854576: 1.17439430367423,
                0.790531501659005: 1.08152848000924,
                0.807210557418041: 1.01934951372455,
                0.832434963627757: 0.879209621277547,
                0.851556165620075: 0.779608815922458,
                0.869765897827013: 0.683966446828523,
                0.88797129322178: 0.584690792870842,
                0.906174520210461: 0.483598496481289,
                0.9243842524174: 0.387956127387353,
                0.943499737702764: 0.283565991984599,
                0.962618672725083: 0.182065969541643,
                0.98081688527469: 0.0767726875283845,
                0.99266736005891: 0.0264587394852946}

        for x, g in data.items():
            model.state[1].mole_frac_phase_comp["Liq", "H2O"].set_value(x)
            model.state[1].mole_frac_phase_comp["Liq", "Na+"].set_value(
                (1-x)/2)
            model.state[1].mole_frac_phase_comp["Liq", "Cl-"].set_value(
                (1-x)/2)

            assert pytest.approx(g, rel=3e-2, abs=2e-2) == value(
                model.state[1].Liq_log_gamma_lc["Na+"])
            assert pytest.approx(g, rel=3e-2, abs=2e-2) == value(
                model.state[1].Liq_log_gamma_lc["Cl-"])

    @pytest.mark.unit
    def test_log_gamma(self, model):
        # start with pure water
        # Using 0 results in division by zero errors
        for k in model.state[1].mole_frac_phase_comp:
            model.state[1].mole_frac_phase_comp[k].set_value(1e-12)

        # Data digitized from Fig 6 [1]
        data = {0.01620941361168171: 1.4776225827856462,
                0.03630284789262042: 1.4722881224536513,
                0.05640439199500977: 1.4714951621340302,
                0.07650593609739911: 1.4707022018144094,
                0.09660453117380643: 1.468257786944834,
                0.11669575368525856: 1.4616847357003733,
                0.13678697619671068: 1.4551116844559127,
                0.1568759869386763: 1.4473000422989863,
                0.17697310750209252: 1.4440299001544339,
                0.19706727903952678: 1.4391083034599275,
                0.21714891721653726: 1.4271680249281156,
                0.2372312926500432: 1.415640610033792,
                0.2573195661355132: 1.4074161042393771,
                0.27739235723457745: 1.3905214620577024,
                0.29747473266808344: 1.378994047163379,
                0.3175489982801387: 1.3629251322566815,
                0.3376203148662119: 1.3452047628000297,
                0.3576997412737358: 1.332025893355752,
                0.3777658970643405: 1.3114154784366803,
                0.3978268920594765: 1.2879150180551888,
                0.41788714979811703: 1.2640016940362084,
                0.43794077222829786: 1.2363725972798314,
                0.4579907083760012: 1.2066791823360115,
                0.47803400921524486: 1.1732699946547944,
                0.49807952182397497: 1.1410993978860429,
                0.5181139755852725: 1.102735846554963,
                0.5381454803205878: 1.0627208406739292,
                0.5581718242604347: 1.0198157893304751,
                0.5781907956353264: 0.9727821016121361,
                0.5982009199322718: 0.9207940502439338,
                0.618197773612298: 0.8613744534009378,
                0.6381975763183062: 0.8036063111078957,
                0.6581877946898728: 0.7404709415275024,
                0.6781794875744304: 0.678161299222086,
                0.6981645451505283: 0.6121358841792732,
                0.718139281135689: 0.5403303782116202,
                0.7381140171208497: 0.46852487224396766,
                0.7580821177975509: 0.39300359353891734,
                0.7780472694482699: 0.3158308602839135,
                0.7980079975600158: 0.2361809452039778,
                0.8209839409036424: 0.13934585427154245,
                0.8379095478581289: 0.06573379683191538,
                0.8569581176584067: -0.013013060958402267,
                0.8772461460653336: -0.10618700754926813,
                0.8913177190714701: -0.15982445783107968,
                0.9086308771904323: -0.24383529059164832,
                0.928588656276196: -0.3251366602215384,
                0.9486120511900609: -0.3696931661149465,
                0.9686917233497501: -0.3827344143467273,
                0.9855967963455463: -0.3541317749389892,
                # Error gets too big at this point
                # 0.9946128753251389: -0.19481723605693535
                }

        for x, g in data.items():
            model.state[1].mole_frac_phase_comp["Liq", "H2O"].set_value(x)
            model.state[1].mole_frac_phase_comp["Liq", "Na+"].set_value(
                (1-x)/2)
            model.state[1].mole_frac_phase_comp["Liq", "Cl-"].set_value(
                (1-x)/2)

            assert pytest.approx(g, rel=4e-2, abs=4e-2) == value(
                model.state[1].Liq_log_gamma["Na+"])
            assert pytest.approx(g, rel=4e-2, abs=4e-2) == value(
                model.state[1].Liq_log_gamma["Cl-"])

    @pytest.mark.unit
    def test_pure_water(self, model):
        # Start by setting all mole fractions to small number
        # Using 0 results in division by zero errors
        for k in model.state[1].mole_frac_phase_comp:
            model.state[1].mole_frac_phase_comp[k].set_value(1e-12)

        # Test pure water
        model.state[1].mole_frac_phase_comp["Liq", "H2O"].set_value(1)

        # Unsymmetric reference state - all ln(gammas) should be 0
        for v in model.state[1].Liq_log_gamma.values():
            assert value(v) == pytest.approx(0, abs=1e-5)
        for v in model.state[1].Liq_log_gamma_pdh.values():
            assert value(v) == pytest.approx(0, abs=1e-5)
        for v in model.state[1].Liq_log_gamma_lc.values():
            assert value(v) == pytest.approx(0, abs=1e-5)<|MERGE_RESOLUTION|>--- conflicted
+++ resolved
@@ -515,12 +515,8 @@
                 pytest.approx(0, abs=1e-10))
         assert (value(model.state[1].Liq_log_gamma_pdh["Na+"] +
                       model.state[1].Liq_log_gamma_lc["Na+"]) ==
-<<<<<<< HEAD
-                pytest.approx(value(model.state[1].Liq_log_gamma["Na+"]), abs=1e-10))
-=======
                 pytest.approx(
                     value(model.state[1].Liq_log_gamma["Na+"]), abs=1e-10))
->>>>>>> a1e2cd94
 
         assert (value(model.state[1].Liq_log_gamma_pdh["Cl-"]) ==
                 pytest.approx(0, abs=1e-10))
