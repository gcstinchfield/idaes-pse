--- conflicted
+++ resolved
@@ -242,12 +242,7 @@
     """
 
     def __init__(self, original_data_input, regression_data_input, maximum_polynomial_order, number_of_crossvalidations=None,
-<<<<<<< HEAD
-                 no_adaptive_samples=None, training_split=None, max_fraction_training_samples=None, max_iter=None, solution_method=None, multinomials=None,
-                 fname=None, overwrite=False):
-=======
                  no_adaptive_samples=None, training_split=None, max_fraction_training_samples=None, max_iter=None, solution_method=None, multinomials=None, fname=None, overwrite=False):
->>>>>>> 037236f9
         """
         Initialization of PolynomialRegression class.
 
