##############################################################################
# Institute for the Design of Advanced Energy Systems Process Systems
# Engineering Framework (IDAES PSE Framework) Copyright (c) 2018-2020, by the
# software owners: The Regents of the University of California, through
# Lawrence Berkeley National Laboratory,  National Technology & Engineering
# Solutions of Sandia, LLC, Carnegie Mellon University, West Virginia
# University Research Corporation, et al. All rights reserved.
#
# Please see the files COPYRIGHT.txt and LICENSE.txt for full copyright and
# license information, respectively. Both files are also available online
# at the URL "https://github.com/IDAES/idaes-pse".
##############################################################################
"""
Power Plant IDAES heat exchanger model.

The boiler heat exchanger model consist of a cross flow shell and tube hx
that can be used for any of the boiler components, such as economizer,
reheater or superheaters (primary, secondary, etc).
The model includes shell and tube rigorous heat transfer calculations and
pressure drop calculations for shell side. Note that this model assumes no
phase transitions (if user requires phase transitions, they need a general
model)

The main config arguments:
    - delta T method: counter-current or co-current
    - tube_arrangement: in-line or staggered
    - has radiation: True if model is used as a reheater or superheater unit
        Gas emissivity calculated (Gas temperature above 700 K)

General assumtpions:
    - SI units (consistent with prop pack)
    - heat transfer calc U = f(Nu, Re, Pr)
    - Pressure drop tube and shell side (friction factor calc.)

"""
# Import Python libraries
import logging
from enum import Enum

# Import Pyomo libraries
from pyomo.common.config import ConfigBlock, ConfigValue, In
# Additional import for the unit operation
from pyomo.environ import SolverFactory, value, Var, Param, exp, sqrt,\
    log, PositiveReals, NonNegativeReals, units as pyunits
from pyomo.opt import TerminationCondition

# Import IDAES cores
from idaes.core import (ControlVolume0DBlock,
                        declare_process_block_class,
                        MaterialBalanceType,
                        EnergyBalanceType,
                        MomentumBalanceType,
                        UnitModelBlockData,
                        useDefault)

from idaes.core.util.config import is_physical_parameter_block
from idaes.core.util.misc import add_object_reference
<<<<<<< HEAD
from idaes.core.util.constants import Constants as c

=======
import idaes.logger as idaeslog
>>>>>>> 9c84a52d

__author__ = "Boiler subsystem team (J Ma, M Zamarripa)"
__version__ = "1.0.0"

# Set up logger
_log = logging.getLogger(__name__)


class TubeArrangement(Enum):
    inLine = 0
    staggered = 1


class DeltaTMethod(Enum):
    counterCurrent = 0
    coCurrent = 1


@declare_process_block_class("BoilerHeatExchanger")
class BoilerHeatExchangerData(UnitModelBlockData):
    """
    Standard Heat Exchanger Unit Model Class
    """
    CONFIG = ConfigBlock()
    CONFIG.declare("dynamic", ConfigValue(
        domain=In([useDefault, True, False]),
        default=useDefault,
        description="Dynamic model flag",
        doc="""Indicates whether this model will be dynamic or not,
**default** = useDefault.
**Valid values:** {
**useDefault** - get flag from parent (default = False),
**True** - set as a dynamic model,
**False** - set as a steady-state model.}"""))
    CONFIG.declare("has_holdup", ConfigValue(
        default=useDefault,
        domain=In([useDefault, True, False]),
        description="Holdup construction flag",
        doc="""Indicates whether holdup terms should be constructed or not.
Must be True if dynamic = True,
**default** - False.
**Valid values:** {
**True** - construct holdup terms,
**False** - do not construct holdup terms}"""))
    CONFIG.declare("side_1_property_package", ConfigValue(
        default=useDefault,
        domain=is_physical_parameter_block,
        description="Property package to use for control volume",
        doc="""Property parameter object used to define property calculations,
**default** - useDefault.
**Valid values:** {
**useDefault** - use default package from parent model or flowsheet,
**PhysicalParameterObject** - a PhysicalParameterBlock object.}"""))
    CONFIG.declare("side_1_property_package_args", ConfigBlock(
        implicit=True,
        description="Arguments to use for constructing property packages",
        doc="""A ConfigBlock with arguments to be passed to a property block(s)
and used when constructing these,
**default** - None.
**Valid values:** {
see property package for documentation.}"""))
    CONFIG.declare("side_2_property_package", ConfigValue(
        default=useDefault,
        domain=is_physical_parameter_block,
        description="Property package to use for control volume",
        doc="""Property parameter object used to define property calculations,
**default** - useDefault.
**Valid values:** {
**useDefault** - use default package from parent model or flowsheet,
**PhysicalParameterObject** - a PhysicalParameterBlock object.}"""))
    CONFIG.declare("side_2_property_package_args", ConfigBlock(
        implicit=True,
        description="Arguments to use for constructing property packages",
        doc="""A ConfigBlock with arguments to be passed to a property block(s)
and used when constructing these,
**default** - None.
**Valid values:** {
see property package for documentation.}"""))
    CONFIG.declare("material_balance_type", ConfigValue(
        default=MaterialBalanceType.useDefault,
        domain=In(MaterialBalanceType),
        description="Material balance construction flag",
        doc="""Indicates what type of material balance should be constructed,
**default** - MaterialBalanceType.componentPhase.
**Valid values:** {
**MaterialBalanceType.none** - exclude material balances,
**MaterialBalanceType.componentPhase** - use phase component balances,
**MaterialBalanceType.componentTotal** - use total component balances,
**MaterialBalanceType.elementTotal** - use total element balances,
**MaterialBalanceType.total** - use total material balance.}"""))
    CONFIG.declare("energy_balance_type", ConfigValue(
        default=EnergyBalanceType.useDefault,
        domain=In(EnergyBalanceType),
        description="Energy balance construction flag",
        doc="""Indicates what type of energy balance should be constructed,
**default** - EnergyBalanceType.enthalpyTotal.
**Valid values:** {
**EnergyBalanceType.none** - exclude energy balances,
**EnergyBalanceType.enthalpyTotal** - single ethalpy balance for material,
**EnergyBalanceType.enthalpyPhase** - ethalpy balances for each phase,
**EnergyBalanceType.energyTotal** - single energy balance for material,
**EnergyBalanceType.energyPhase** - energy balances for each phase.}"""))
    CONFIG.declare("momentum_balance_type", ConfigValue(
        default=MomentumBalanceType.pressureTotal,
        domain=In(MomentumBalanceType),
        description="Momentum balance construction flag",
        doc="""Indicates what type of momentum balance should be constructed,
**default** - MomentumBalanceType.pressureTotal.
**Valid values:** {
**MomentumBalanceType.none** - exclude momentum balances,
**MomentumBalanceType.pressureTotal** - single pressure balance for material,
**MomentumBalanceType.pressurePhase** - pressure balances for each phase,
**MomentumBalanceType.momentumTotal** - single momentum balance for material,
**MomentumBalanceType.momentumPhase** - momentum balances for each phase.}"""))
    CONFIG.declare("has_pressure_change", ConfigValue(
        default=False,
        domain=In([True, False]),
        description="Pressure change term construction flag",
        doc="""Indicates whether terms for pressure change should be
constructed,
**default** - False.
**Valid values:** {
**True** - include pressure change terms,
**False** - exclude pressure change terms.}"""))
    CONFIG.declare("delta_T_method", ConfigValue(
        default=DeltaTMethod.counterCurrent,
        domain=In(DeltaTMethod),
        description="Flow configuration in unit to compute delta T",
        doc="""Flag indicating type of flow arrangement to use for delta
**default** - DeltaTMethod.counterCurrent
**Valid values:** {
**DeltaTMethod.counterCurrent**}"""))
    CONFIG.declare("tube_arrangement", ConfigValue(
        default=TubeArrangement.inLine,
        domain=In(TubeArrangement),
        description='tube configuration',
        doc='Tube arrangement could be in-line and staggered'))
    CONFIG.declare("side_1_water_phase", ConfigValue(
        default='Liq',
        domain=In(['Liq', 'Vap']),
        description='side 1 water phase',
        doc='Define water phase for property calls'))
    CONFIG.declare("has_radiation", ConfigValue(
        default=False,
        domain=In([False, True]),
        description='Has side 2 gas radiation',
        doc='Define if side 2 gas radiation is to be considered'))

    def build(self):
        """
        Build method for Boiler heat exchanger model

        Args:
            None

        Returns:
            None
        """
        # Call UnitModel.build to setup dynamics
        super(BoilerHeatExchangerData, self).build()

        # Build ControlVolume Block
        self.side_1 = ControlVolume0DBlock(default={
            "dynamic": self.config.dynamic,
            "has_holdup": self.config.has_holdup,
            "property_package": self.config.side_1_property_package,
            "property_package_args": self.config.side_1_property_package_args})

        self.side_2 = ControlVolume0DBlock(default={
            "dynamic": self.config.dynamic,
            "has_holdup": self.config.has_holdup,
            "property_package": self.config.side_2_property_package,
            "property_package_args": self.config.side_2_property_package_args})

        # Add Geometry
        self.side_1.add_geometry()
        self.side_2.add_geometry()

        # Add state block
        self.side_1.add_state_blocks(has_phase_equilibrium=False)

        # Add material balance
        self.side_1.add_material_balances(
            balance_type=self.config.material_balance_type)
        # add energy balance
        self.side_1.add_energy_balances(
            balance_type=self.config.energy_balance_type,
            has_heat_transfer=True)
        # add momentum balance
        self.side_1.add_momentum_balances(
            balance_type=self.config.momentum_balance_type,
            has_pressure_change=self.config.has_pressure_change)

        # Add state block
        self.side_2.add_state_blocks(has_phase_equilibrium=False)

        # Add material balance
        self.side_2.add_material_balances(
            balance_type=self.config.material_balance_type)
        # add energy balance
        self.side_2.add_energy_balances(
            balance_type=self.config.energy_balance_type,
            has_heat_transfer=True)
        # add momentum balance
        self.side_2.add_momentum_balances(
            balance_type=self.config.momentum_balance_type,
            has_pressure_change=self.config.has_pressure_change)

        # Set Unit Geometry and control volume
        self._set_geometry()

        self.side_1_fluid_phase = self.config.side_1_water_phase

        # Construct performance equations
        self._make_performance()

        # Construct performance equations
        if self.config.delta_T_method == DeltaTMethod.counterCurrent:
            self._make_counter_current()
        else:
            self._make_co_current()

        self.add_inlet_port(name="side_1_inlet", block=self.side_1)
        self.add_inlet_port(name="side_2_inlet", block=self.side_2)
        self.add_outlet_port(name="side_1_outlet", block=self.side_1)
        self.add_outlet_port(name="side_2_outlet", block=self.side_2)

    def _set_geometry(self):
        """
        Define the geometry of the unit as necessary, and link to holdup volume

        Args:
            None

        Returns:
            None
        """
        # Elevation difference (outlet - inlet) for static pressure calculation
        self.delta_elevation = Var(
            initialize=0,
            within=NonNegativeReals,
            doc='Elevation increase used for static pressure calculation - m',
            units=pyunits.m)

        # Number of tube columns in the cross section plane
        # perpendicular to shell side fluid flow (y direction)
        self.tube_ncol = Var(initialize=10.0,
                             within=PositiveReals,
                             doc='Number of tube columns')

        # Number of tube rows in the direction of shell side
        # fluid flow (x direction)
        self.tube_nrow = Var(initialize=10.0,
                             within=PositiveReals,
                             doc='Number of tube rows')

        # Number of inlet tube rows
        self.nrow_inlet = Var(initialize=1,
                              within=PositiveReals,
                              doc='Number of inlet tube rows')

        # Length of a tube in z direction for each path
        self.tube_length = Var(initialize=5.0,
                               within=PositiveReals,
                               doc='Tube length - m',
                               units=pyunits.m)

        # Inner diameter of tubes
        self.tube_di = Var(initialize=0.05,
                           within=PositiveReals,
                           doc='Inner diameter of tube - m',
                           units=pyunits.m)

        # Thickness of tube
        self.tube_thickness = Var(initialize=0.005,
                                  within=PositiveReals,
                                  doc='Tube thickness - m',
                                  units=pyunits.m)

        # Pitch of tubes between two neighboring columns (in y direction).
        # Always greater than tube outside diameter
        self.pitch_y = Var(initialize=0.1,
                           within=PositiveReals,
                           doc='Pitch between two neighboring columns - m',
                           units=pyunits.m)

        # Pitch of tubes between two neighboring rows (in x direction).
        # Always greater than tube outside diameter
        self.pitch_x = Var(initialize=0.1,
                           within=PositiveReals,
                           doc='Pitch between two neighboring rows - m',
                           units=pyunits.m)

        # Tube outside diameter
        @self.Expression(doc="Outside diameter of tube - m")
        def do_tube(b):
            return b.tube_di + b.tube_thickness * 2.0

        if self.config.has_radiation is True:
            # Mean beam length for radiation
            @self.Expression(doc="Mean beam length - m")
            def mbl(b):
                return 3.6*(b.pitch_x*b.pitch_y/c.pi/b.do_tube - b.do_tube/4.0)

            # Mean beam length for radiation divided by sqrt(2)
            @self.Expression(doc="Mean beam length - m")
            def mbl_div2(b):
                return b.mbl/sqrt(2.0)

            # Mean beam length for radiation multiplied by sqrt(2)
            @self.Expression(doc="Mean beam length - m")
            def mbl_mul2(b):
                return b.mbl*sqrt(2.0)

        # Number of 180 degree bends for the tube
        @self.Expression(doc="Nbend_tube")
        def nbend_tube(b):
            return b.tube_nrow / b.nrow_inlet

        # Total flow area on tube side
        @self.Expression(doc="Total flow area on tube side - m2")
        def area_flow_tube(b):
            return 0.25 * c.pi * b.tube_di**2.0 * b.tube_ncol * b.nrow_inlet

        # Total flow area on shell side
        @self.Expression(doc="Total flow area on shell side - m2")
        def area_flow_shell(b):
            return b.tube_length * (b.pitch_y - b.do_tube) * b.tube_ncol

        # Total heat transfer area based on outside diameter
        @self.Expression(doc="Total heat transfer "
                         "area based on tube outside diamer - m2")
        def area_heat_transfer(b):
            return c.pi * b.do_tube * b.tube_length * b.tube_ncol * b.tube_nrow

        # Ratio of pitch_x/do_tube
        @self.Expression(doc="Ratio of pitch in x "
                         "direction to tube outside diamer")
        def pitch_x_to_do(b):
            return b.pitch_x / b.do_tube

        # Ratio of pitch_y/do_tube
        @self.Expression(doc="Ratio of pitch in y "
                         "direction to tube outside diamer")
        def pitch_y_to_do(b):
            return b.pitch_y / b.do_tube

        if self.config.has_holdup is True:
            add_object_reference(self, "volume_side_1", self.side_1.volume)
            add_object_reference(self, "volume_side_2", self.side_2.volume)
            # Total tube side valume
            self.Constraint(doc="Total tube side volume")

            def volume_side_1_eqn(b):
                return b.volumne_side_1 == (
                    0.25 * c.pi * b.tube_di**2.0 * b.tube_length
                    * b.tube_ncol * b.tube_nrow)
            # Total shell side valume
            self.Constraint(doc="Total shell side volume")

            def volume_side_2_eqn(b):
                return b.volumne_side_2 == \
                    b.tube_ncol * b.pitch_y * b.tube_length \
                    * b.tube_nrow * b.pitch_x - 0.25 * c.pi * b.do_tube**2.0 \
                    * b.tube_length * b.tube_ncol * b.tube_nrow

    def _make_performance(self):
        """
        Define constraints which describe the behaviour of the unit model.

        Args:
            None

        Returns:
            None
        """
        # Set references to balance terms at unit level
        add_object_reference(self, "heat_duty", self.side_1.heat)
        if self.config.has_pressure_change is True:
            add_object_reference(self, "deltaP_tube", self.side_1.deltaP)
            add_object_reference(self, "deltaP_shell", self.side_2.deltaP)

        # Performance parameters and variables
        # Wall thermal conductivity
        self.therm_cond_wall = Param(
            initialize=43.0,
            within=PositiveReals,
            doc="Thermal conductivity of the wall - W/(m K)",
            units=pyunits.W/pyunits.m/pyunits.K)

        # Loss coefficient for a 180 degree bend (u-turn),
        # usually related to radius to inside diameter ratio
        self.k_loss_uturn = Param(initialize=0.5,
                                  within=PositiveReals,
                                  mutable=True,
                                  doc='Loss coefficient of a tube u-turn')

        # Heat transfer resistance due to the fouling on tube side
        # (typical boiler hx)
        self.tube_r_fouling = Param(
            initialize=0.00017,
            within=NonNegativeReals,
            mutable=True,
            doc="Fouling resistance on tube side - K m2 / W",
            units=pyunits.K*pyunits.m**2*pyunits.W**-1)

        # Heat transfer resistance due to the fouling on shell side
        self.shell_r_fouling = Param(
            initialize=0.0008,
            within=NonNegativeReals,
            mutable=True,
            doc="Fouling resistance on tube side - K m2 / W",
            units=pyunits.K*pyunits.m**2*pyunits.W**-1)

        # Correction factor for overall heat transfer coefficient
        self.fcorrection_htc = Var(initialize=1.0,
                                   within=NonNegativeReals,
                                   doc="Correction factor for HTC")

        # Correction factor for tube side pressure drop due to friction
        self.fcorrection_dp_tube = Var(
            initialize=1.0,
            doc="Correction factor for tube side pressure drop")

        # Correction factor for shell side pressure drop due to friction
        self.fcorrection_dp_shell = Var(
            initialize=1.0,
            doc="Correction factor for shell side pressure drop")

        # Temperature driving force
        self.temperature_driving_force = Var(
            self.flowsheet().time,
            initialize=1.0,
            doc="Mean driving force for heat exchange - K",
            units=pyunits.K)

        if self.config.has_radiation is True:
            # Shell side wall emissivity, converted from parameter to variable
            self.emissivity_wall = Var(initialize=0.7,
                                       doc='Shell side wall emissivity')
            # Gas emissivity at mbl
            self.gas_emissivity = Var(
                self.flowsheet().time,
                initialize=0.5,
                doc="Emissivity at given mean beam length")

            # Gas emissivity at mbl/sqrt(2)
            self.gas_emissivity_div2 = Var(
                self.flowsheet().time,
                initialize=0.4,
                doc="Emissivity at mean beam length divided by sqrt of 2")

            # Gas emissivity at mbl*sqrt(2)
            self.gas_emissivity_mul2 = Var(
                self.flowsheet().time,
                initialize=0.6,
                doc="Emissivity at mean beam length multiplied by sqrt of 2")

            # Gray fraction of gas in entire spectrum
            self.gas_gray_fraction = Var(
                self.flowsheet().time,
                initialize=0.5,
                doc="Gray fraction of gas in entire spectrum")

            # Gas-surface radiation exchange factor for shell side wall
            self.frad_gas_shell = Var(self.flowsheet().time,
                                      initialize=0.5,
                                      doc="Gas-surface radiation exchange "
                                      "factor for shell side wall")

            # Shell side equivalent convective heat transfer coefficient
            # due to radiation
            self.hconv_shell_rad = Var(
                self.flowsheet().time,
                initialize=100.0,
                doc="Shell convective heat transfer coefficient due to radiation",
                units=pyunits.W/pyunits.m**2/pyunits.K)

        # Temperature difference at side 1 inlet
        self.deltaT_1 = Var(self.flowsheet().time,
                            initialize=1.0,
                            doc="Temperature difference at side 1 inlet - K",
                            units=pyunits.K)

        # Temperature difference at side 1 outlet
        self.deltaT_2 = Var(self.flowsheet().time,
                            initialize=1.0,
                            doc="Temperature difference at side 1 outlet - K",
                            units=pyunits.K)

        # Overall heat transfer coefficient
        self.overall_heat_transfer_coefficient = Var(
            self.flowsheet().time,
            initialize=1.0,
            units=pyunits.W/pyunits.m**2/pyunits.K)

        # Tube side convective heat transfer coefficient
        self.hconv_tube = Var(
            self.flowsheet().time,
            initialize=100.0,
            doc="Tube side convective heat transfer coefficient - W / (m2 K)",
            units=pyunits.W/pyunits.m**2/pyunits.K)

        # Shell side convective heat transfer coefficient due to convection
        self.hconv_shell_conv = Var(
            self.flowsheet().time,
            initialize=100.0,
            doc="Shell side convective heat transfer coefficient due to convection",
            units=pyunits.W/pyunits.m**2/pyunits.K)

        # Total shell side convective heat transfer coefficient
        # including convection and radiation
        self.hconv_shell_total = Var(
            self.flowsheet().time,
            initialize=150.0,
            doc="Total shell side convective heat transfer coefficient",
            units=pyunits.W/pyunits.m**2/pyunits.K)

        # Heat conduction resistance of tube wall
        self.rcond_wall = Var(
            initialize=1.0,
            doc="Heat conduction resistance of wall - K m2 / W",
            units=pyunits.m**2*pyunits.K/pyunits.W)

        if self.config.has_radiation is True:
            # Constraints for gas emissivity
            @self.Constraint(self.flowsheet().time, doc="Gas emissivity")
            def gas_emissivity_eqn(b, t):
                # This is a surrogate model, so need to do units manually
                X1 = (b.side_2.properties_in[t].temperature
                      + b.side_2.properties_out[t].temperature)/2/pyunits.K
                X2 = b.mbl/pyunits.m
                X3 = b.side_2.properties_in[t].pressure/pyunits.Pa
                X4 = b.side_2.properties_in[t].mole_frac_comp['CO2']
                X5 = b.side_2.properties_in[t].mole_frac_comp['H2O']
                X6 = b.side_2.properties_in[t].mole_frac_comp['O2']

                # Surrogate model fitted using rigorous calc. - 500 samples
                # Wide operating range:
                #      X1: 700 – 1500    (Gas Temperature)
                #      X2: 0.2 – 1       (Mean beam length)
                #      X3: 79000-102000  (pressure in Pa)
                #      X4: 0.12-0.16     (mol frac CO2)
                #      X5: 0.075-0.15    (mol frac H2O)
                #      X6: 0.01-0.07     (mol frac O2)

                return b.gas_emissivity[t] == \
                    (- 0.116916606892E-003 * X1
                     - 0.29111124038936179309056E-001 * X2
                     + 0.50509651230704191577346E-006 * X3
                     + 1.1844222822155641150488 * X4
                     - 0.64720757767102773949652E-001 * X5
                     - 0.35853593221454795048064E-001 * X6
                     + 0.12227919099126832724878 * log(X1)
                     + 0.45102118316418124410738E-001 * log(X2)
                     + 0.33111863480179408447679E-001 * log(X3)
                     + 0.17674928397780117345084E-001 * log(X5)
                     - 0.12541139396423576016226E-001 * exp(X2)
                     - 0.90251708836308952577099 * exp(X4)
                     + 0.32447078857791738538963E-002 * X2**2
                     - 0.31332075610864829615706E-004 * X1*X2
                     - 0.54639645449809960433102E-009 * X1*X3
                     - 0.19721467902854980460033E-003 * X1*X5
                     + 0.45275517692290622763507E-004 * X1*X6
                     + 0.75458754990630776904396E-006 * X2*X3
                     + 0.39691751689931338564765E-001 * X2*X4
                     + 0.73169514231974708273754 * X2*X5
                     - 0.35852614507684822664491E-001 * X2*X6
                     + 0.39743672195685803976177E-005 * X3*X5
                     + 0.58802879141883679897383E-008 * (X1*X2)**2
                     - 1.2994610452829884472692 * (X2*X5)**2)

            # Constraints for gas emissivity at mbl/sqrt(2)
            @self.Constraint(self.flowsheet().time,
                             doc="Gas emissivity at a lower mean beam length")
            def gas_emissivity_div2_eqn(b, t):
                # This is a surrogate model, so need to do units manually
                X1 = (b.side_2.properties_in[t].temperature
                      + b.side_2.properties_out[t].temperature)/2/pyunits.K
                X2 = b.mbl_div2/pyunits.m
                X3 = b.side_2.properties_in[t].pressure/pyunits.Pa
                X4 = b.side_2.properties_in[t].mole_frac_comp['CO2']
                X5 = b.side_2.properties_in[t].mole_frac_comp['H2O']
                X6 = b.side_2.properties_in[t].mole_frac_comp['O2']

                # Surrogate model fitted using rigorous calc. - 500 samples
                # Wide operating range:
                #       X1: 700 – 1500    (Gas Temperature)
                #       X2: 0.2 – 1       (Mean beam length)
                #       X3: 79000-102000  (pressure in Pa)
                #       X4: 0.12-0.16     (mol frac CO2)
                #       X5: 0.075-0.15    (mol frac H2O)
                #       X6: 0.01-0.07     (mol frac O2)
                return b.gas_emissivity_div2[t] == \
                    (- 0.116916606892E-003 * X1
                     - 0.29111124038936179309056E-001 * X2
                     + 0.50509651230704191577346E-006 * X3
                     + 1.1844222822155641150488 * X4
                     - 0.64720757767102773949652E-001 * X5
                     - 0.35853593221454795048064E-001 * X6
                     + 0.12227919099126832724878 * log(X1)
                     + 0.45102118316418124410738E-001 * log(X2)
                     + 0.33111863480179408447679E-001 * log(X3)
                     + 0.17674928397780117345084E-001 * log(X5)
                     - 0.12541139396423576016226E-001 * exp(X2)
                     - 0.90251708836308952577099 * exp(X4)
                     + 0.32447078857791738538963E-002 * X2**2
                     - 0.31332075610864829615706E-004 * X1*X2
                     - 0.54639645449809960433102E-009 * X1*X3
                     - 0.19721467902854980460033E-003 * X1*X5
                     + 0.45275517692290622763507E-004 * X1*X6
                     + 0.75458754990630776904396E-006 * X2*X3
                     + 0.39691751689931338564765E-001 * X2*X4
                     + 0.73169514231974708273754 * X2*X5
                     - 0.35852614507684822664491E-001 * X2*X6
                     + 0.39743672195685803976177E-005 * X3*X5
                     + 0.58802879141883679897383E-008 * (X1*X2)**2
                     - 1.2994610452829884472692 * (X2*X5)**2)

            # Constraints for gas emissivity at mbl*sqrt(2)
            @self.Constraint(self.flowsheet().time,
                             doc="Gas emissivity at a higher mean beam length")
            def gas_emissivity_mul2_eqn(b, t):
                # This is a surrogate model, so need to do units manually
                X1 = (b.side_2.properties_in[t].temperature
                      + b.side_2.properties_out[t].temperature)/2/pyunits.K
                X2 = b.mbl_mul2/pyunits.m
                X3 = b.side_2.properties_in[t].pressure/pyunits.Pa
                X4 = b.side_2.properties_in[t].mole_frac_comp['CO2']
                X5 = b.side_2.properties_in[t].mole_frac_comp['H2O']
                X6 = b.side_2.properties_in[t].mole_frac_comp['O2']

                # Surrogate model fitted using rigorous calc. 500 samples
                # Wide operating range:
                #       X1: 700 – 1500    (Gas Temperature)
                #       X2: 0.2 – 1       (Mean beam length)
                #       X3: 79000-102000  (pressure in Pa)
                #       X4: 0.12-0.16     (mol frac CO2)
                #       X5: 0.075-0.15    (mol frac H2O)
                #       X6: 0.01-0.07     (mol frac O2)
                return b.gas_emissivity_mul2[t] == \
                    (- 0.116916606892E-003 * X1
                     - 0.29111124038936179309056E-001 * X2
                     + 0.50509651230704191577346E-006 * X3
                     + 1.1844222822155641150488 * X4
                     - 0.64720757767102773949652E-001 * X5
                     - 0.35853593221454795048064E-001 * X6
                     + 0.12227919099126832724878 * log(X1)
                     + 0.45102118316418124410738E-001 * log(X2)
                     + 0.33111863480179408447679E-001 * log(X3)
                     + 0.17674928397780117345084E-001 * log(X5)
                     - 0.12541139396423576016226E-001 * exp(X2)
                     - 0.90251708836308952577099 * exp(X4)
                     + 0.32447078857791738538963E-002 * X2**2
                     - 0.31332075610864829615706E-004 * X1*X2
                     - 0.54639645449809960433102E-009 * X1*X3
                     - 0.19721467902854980460033E-003 * X1*X5
                     + 0.45275517692290622763507E-004 * X1*X6
                     + 0.75458754990630776904396E-006 * X2*X3
                     + 0.39691751689931338564765E-001 * X2*X4
                     + 0.73169514231974708273754 * X2*X5
                     - 0.35852614507684822664491E-001 * X2*X6
                     + 0.39743672195685803976177E-005 * X3*X5
                     + 0.58802879141883679897383E-008 * (X1*X2)**2
                     - 1.2994610452829884472692 * (X2*X5)**2)

            # fraction of gray gas spectrum
            @self.Constraint(self.flowsheet().time,
                             doc="Fraction of gray gas spectrum")
            def gas_gray_fraction_eqn(b, t):
                return (b.gas_gray_fraction[t]*(2*b.gas_emissivity_div2[t] -
                        b.gas_emissivity_mul2[t]) ==
                        b.gas_emissivity_div2[t]**2)

            # gas-surface radiation exchange factor
            # between gas and shell side wall
            @self.Constraint(self.flowsheet().time,
                             doc="Gas-surface radiation exchange "
                             "factor between gas and shell side wall")
            def frad_gas_shell_eqn(b, t):
                return (b.frad_gas_shell[t] *
                        ((1/b.emissivity_wall-1)*b.gas_emissivity[t] +
                         b.gas_gray_fraction[t]) ==
                        b.gas_gray_fraction[t]*b.gas_emissivity[t])

            # equivalent convective heat transfer coefficent due to radiation
            @self.Constraint(self.flowsheet().time,
                             doc="Equivalent convective heat transfer "
                             "coefficent due to radiation")
            def hconv_shell_rad_eqn(b, t):
                return b.hconv_shell_rad[t] == \
                    c.stefan_constant * b.frad_gas_shell[t] * \
                    ((b.side_2.properties_in[t].temperature +
                      b.side_2.properties_out[t].temperature)/2
                     + b.side_1.properties_in[t].temperature) * \
                    (((b.side_2.properties_in[t].temperature
                       + b.side_2.properties_out[t].temperature)/2)**2 +
                     b.side_1.properties_in[t].temperature**2)

        # Energy balance equation
        @self.Constraint(self.flowsheet().time,
                         doc="Energy balance between two sides")
        def energy_balance(b, t):
            return b.side_1.heat[t] / 1e6 == -b.side_2.heat[t] / 1e6

        # Heat transfer correlation
        @self.Constraint(self.flowsheet().time,
                         doc="Heat transfer correlation")
        def heat_transfer_correlation(b, t):
            return b.heat_duty[t] / 1e6 == \
                (b.overall_heat_transfer_coefficient[t] *
                 b.area_heat_transfer *
                 b.temperature_driving_force[t]) / 1e6

        # Driving force
        @self.Constraint(self.flowsheet().time,
                         doc="Simplified Log mean temperature "
                         "difference calculation")
        def LMTD(b, t):
            return b.temperature_driving_force[t] == \
                ((b.deltaT_1[t]**0.3241 +
                  b.deltaT_2[t]**0.3241)/1.99996)**(1/0.3241)

        # Tube side heat transfer coefficient and pressure drop
        # -----------------------------------------------------
        # Velocity on tube side
        self.v_tube = Var(self.flowsheet().time,
                          initialize=1.0,
                          doc="Velocity on tube side - m/s",
                          units=pyunits.m/pyunits.s)

        # Reynalds number on tube side
        self.N_Re_tube = Var(self.flowsheet().time,
                             initialize=10000.0,
                             doc="Reynolds number on tube side")
        if self.config.has_pressure_change is True:
            # Friction factor on tube side
            self.friction_factor_tube = Var(self.flowsheet().time,
                                            initialize=1.0,
                                            doc='Friction factor on tube side')

            # Pressure drop due to friction on tube side
            self.deltaP_tube_friction = Var(
                self.flowsheet().time,
                initialize=-10.0,
                doc="Pressure drop due to friction on tube side - Pa",
                units=pyunits.Pa)

            # Pressure drop due to 180 degree turn on tube side
            self.deltaP_tube_uturn = Var(
                self.flowsheet().time,
                initialize=-10.0,
                doc="Pressure drop due to u-turn on tube side - Pa",
                units=pyunits.Pa)

        # Prandtl number on tube side
        self.N_Pr_tube = Var(self.flowsheet().time, initialize=1,
                             doc="Prandtl number on tube side")

        # Nusselt number on tube side
        self.N_Nu_tube = Var(self.flowsheet().time, initialize=1,
                             doc="Nusselts number on tube side")

        # Velocity equation
        @self.Constraint(self.flowsheet().time,
                         doc="Tube side velocity equation - m/s")
        def v_tube_eqn(b, t):
            return (b.v_tube[t] * b.area_flow_tube *
                    b.side_1.properties_in[t].dens_mol_phase[
                        self.side_1_fluid_phase] ==
                    b.side_1.properties_in[t].flow_mol)

        # Reynolds number
        @self.Constraint(self.flowsheet().time,
                         doc="Reynolds number equation on tube side")
        def N_Re_tube_eqn(b, t):
            return (b.N_Re_tube[t] *
                    b.side_1.properties_in[t].visc_d_phase[
                        self.side_1_fluid_phase] ==
                    b.tube_di * b.v_tube[t] *
                    b.side_1.properties_in[t].dens_mass_phase[
                        self.side_1_fluid_phase])

        if self.config.has_pressure_change is True:
            # Friction factor
            @self.Constraint(self.flowsheet().time,
                             doc="Darcy friction factor on tube side")
            def friction_factor_tube_eqn(b, t):
                return b.friction_factor_tube[t]*b.N_Re_tube[t]**0.25 == \
                    0.3164*b.fcorrection_dp_tube

            # Pressure drop due to friction
            @self.Constraint(self.flowsheet().time,
                             doc="Pressure drop due to friction on tube side")
            def deltaP_tube_friction_eqn(b, t):
                return (b.deltaP_tube_friction[t]*b.tube_di*b.nrow_inlet ==
                        -0.5 * b.side_1.properties_in[t].dens_mass_phase[
                            self.side_1_fluid_phase] *
                        b.v_tube[t]**2 * b.friction_factor_tube[t] *
                        b.tube_length * b.tube_nrow)

            # Pressure drop due to u-turn
            @self.Constraint(self.flowsheet().time,
                             doc="Pressure drop due to u-turn on tube side")
            def deltaP_tube_uturn_eqn(b, t):
                return (b.deltaP_tube_uturn[t] ==
                        -0.5 * b.side_1.properties_in[t].dens_mass_phase[
                            self.side_1_fluid_phase] *
                        b.v_tube[t]**2 * b.k_loss_uturn)

            # Total pressure drop on tube side
            @self.Constraint(self.flowsheet().time,
                             doc="Total pressure drop on tube side")
            def deltaP_tube_eqn(b, t):
                return (b.deltaP_tube[t] ==
                        b.deltaP_tube_friction[t] + b.deltaP_tube_uturn[t] -
                        b.delta_elevation * c.acceleration_gravity *
                        (b.side_1.properties_in[t].dens_mass_phase[
                            self.side_1_fluid_phase] +
                         b.side_1.properties_out[t].dens_mass_phase[
                            self.side_1_fluid_phase]) / 2.0)

        # Prandtl number
        @self.Constraint(self.flowsheet().time,
                         doc="Prandtl number equation on tube side")
        def N_Pr_tube_eqn(b, t):
            return (b.N_Pr_tube[t] *
                    b.side_1.properties_in[t].therm_cond_phase[
                        self.side_1_fluid_phase] *
                    b.side_1.properties_in[t].mw ==
                    b.side_1.properties_in[t].cp_mol_phase[
                        self.side_1_fluid_phase] *
                    b.side_1.properties_in[t].visc_d_phase[
                        self.side_1_fluid_phase])

        # Nusselts number
        @self.Constraint(self.flowsheet().time,
                         doc="Nusselts number equation on tube side")
        def N_Nu_tube_eqn(b, t):
            return b.N_Nu_tube[t] == \
                0.023 * b.N_Re_tube[t]**0.8 * b.N_Pr_tube[t]**0.4

        # Heat transfer coefficient
        @self.Constraint(self.flowsheet().time,
                         doc="Convective heat transfer "
                         "coefficient equation on tube side")
        def hconv_tube_eqn(b, t):
            return (b.hconv_tube[t]*self.tube_di/1000 ==
                    b.N_Nu_tube[t] *
                    b.side_1.properties_in[t].therm_cond_phase[
                        self.side_1_fluid_phase]/1000)

        # Pressure drop and heat transfer coefficient on shell side
        # ----------------------------------------------------------
        # Tube arrangement factor
        if self.config.tube_arrangement == TubeArrangement.inLine:
            self.f_arrangement = Param(initialize=0.788,
                                       doc="In-line tube arrangement factor")
        elif self.config.tube_arrangement == TubeArrangement.staggered:
            self.f_arrangement = Param(initialize=1.0,
                                       doc="Staggered tube arrangement factor")
        else:
            raise Exception('tube arrangement type not supported')
        # Velocity on shell side
        self.v_shell = Var(self.flowsheet().time,
                           initialize=1.0,
                           doc="Velocity on shell side - m/s",
                           units=pyunits.m/pyunits.s)

        # Reynalds number on shell side
        self.N_Re_shell = Var(self.flowsheet().time,
                              initialize=10000.0,
                              doc="Reynolds number on shell side")

        # Friction factor on shell side
        self.friction_factor_shell = Var(self.flowsheet().time,
                                         initialize=1.0,
                                         doc='Friction factor on shell side')

        # Prandtl number on shell side
        self.N_Pr_shell = Var(self.flowsheet().time,
                              initialize=1,
                              doc="Prandtl number on shell side")

        # Nusselt number on shell side
        self.N_Nu_shell = Var(self.flowsheet().time,
                              initialize=1,
                              doc="Nusselts number on shell side")

        # Velocity equation on shell side
        @self.Constraint(self.flowsheet().time, doc="Velocity on shell side")
        def v_shell_eqn(b, t):
            return b.v_shell[t] * \
                b.side_2.properties_in[t].dens_mol_phase["Vap"] * \
                b.area_flow_shell == \
                sum(b.side_2.properties_in[t].flow_mol_comp[j]
                    for j in b.side_2.properties_in[t].params.component_list)

        # Reynolds number
        @self.Constraint(self.flowsheet().time,
                         doc="Reynolds number equation on shell side")
        def N_Re_shell_eqn(b, t):
            return b.N_Re_shell[t] * b.side_2.properties_in[t].visc_d == \
                b.do_tube * b.v_shell[t] \
                * b.side_2.properties_in[t].dens_mol_phase["Vap"] *\
                   sum(b.side_2.properties_in[t].mw_comp[c]
                       * b.side_2.properties_in[t].mole_frac_comp[c]
                       for c in b.side_2.properties_in[t].
                       params.component_list)

        if self.config.has_pressure_change is True:
            # Friction factor on shell side
            if self.config.tube_arrangement == TubeArrangement.inLine:
                @self.Constraint(self.flowsheet().time,
                                 doc="In-line friction factor on shell side")
                def friction_factor_shell_eqn(b, t):
                    return b.friction_factor_shell[t] \
                        * b.N_Re_shell[t]**0.15 == \
                        (0.044 + 0.08 * b.pitch_x_to_do
                         / (b.pitch_y_to_do - 1.0)**(0.43 + 1.13
                                                     / b.pitch_x_to_do)
                         ) * b.fcorrection_dp_shell

            elif self.config.tube_arrangement == TubeArrangement.staggered:
                @self.Constraint(self.flowsheet().time,
                                 doc="Staggered friction factor on shell side")
                def friction_factor_shell_eqn(b, t):
                    return b.friction_factor_shell[t] \
                        * b.N_Re_shell[t]**0.16 == \
                        (0.25 + 0.118 / (b.pitch_y_to_do - 1.0)**1.08) \
                        * b.fcorrection_dp_shell
            else:
                raise Exception('tube arrangement type not supported')

            # Pressure drop on shell side
            @self.Constraint(self.flowsheet().time,
                             doc="Pressure change on shell side")
            def deltaP_shell_eqn(b, t):
                return (
                    b.deltaP_shell[t] ==
                    -1.4 * b.friction_factor_shell[t] * b.tube_nrow *
                    b.side_2.properties_in[t].dens_mol_phase["Vap"] *
                    sum(b.side_2.properties_in[t].mw_comp[c] *
                        b.side_2.properties_in[t].mole_frac_comp[c] for c
                        in b.side_2.properties_in[t].params.component_list) *
                    b.v_shell[t]**2)

        # Prandtl number
        @self.Constraint(self.flowsheet().time,
                         doc="Prandtl number equation on shell side")
        def N_Pr_shell_eqn(b, t):
            return b.N_Pr_shell[t] * b.side_2.properties_in[t].therm_cond \
                * sum(b.side_2.properties_in[t].mw_comp[c]
                      * b.side_2.properties_in[t].mole_frac_comp[c]
                      for c in b.side_2.properties_in[t].
                      params.component_list) == \
                b.side_2.properties_in[t].cp_mol * \
                b.side_2.properties_in[t].visc_d

        # Nusselt number, currently assume Re>300
        @self.Constraint(self.flowsheet().time,
                         doc="Nusselts number equation on shell side")
        def N_Nu_shell_eqn(b, t):
            return b.N_Nu_shell[t] == b.f_arrangement * 0.33 \
                * b.N_Re_shell[t]**0.6 * b.N_Pr_shell[t]**0.333333

        # Convective heat transfer coefficient on shell side due to convection
        @self.Constraint(self.flowsheet().time,
                         doc="Convective heat transfer coefficient equation"
                         "on shell side due to convection")
        def hconv_shell_conv_eqn(b, t):
            return b.hconv_shell_conv[t] * b.do_tube / 1000 == \
                b.N_Nu_shell[t] * b.side_2.properties_in[t].therm_cond\
                / 1000

        # Total convective heat transfer coefficient on shell side
        @self.Constraint(self.flowsheet().time,
                         doc="Total convective heat transfer "
                         "coefficient equation on shell side")
        def hconv_shell_total_eqn(b, t):
            if self.config.has_radiation is True:
                return b.hconv_shell_total[t] == \
                    b.hconv_shell_conv[t] + b.hconv_shell_rad[t]
            else:
                return b.hconv_shell_total[t] == b.hconv_shell_conv[t]

        # Wall conduction heat transfer resistance
        # based on outside surface area
        @self.Constraint(doc="Wall conduction heat transfer resistance")
        def rcond_wall_eqn(b):
            return b.rcond_wall * b.therm_cond_wall == \
                0.5 * b.do_tube * log(b.do_tube / b.tube_di)

        # Overall heat transfer coefficient
        @self.Constraint(self.flowsheet().time,
                         doc="Wall conduction heat transfer resistance")
        def overall_heat_transfer_coefficient_eqn(b, t):
            return b.overall_heat_transfer_coefficient[t] \
                * (b.rcond_wall + b.tube_r_fouling + b.shell_r_fouling +
                   1.0 / b.hconv_shell_total[t]
                   + b.do_tube / b.hconv_tube[t] / b.tube_di) == \
                b.fcorrection_htc

    def _make_co_current(self):
        """
        Add temperature driving force Constraints for co-current flow.

        Args:
            None

        Returns:
            None
        """
        # Temperature Differences
        @self.Constraint(self.flowsheet().time,
                         doc="Side 1 inlet temperature difference")
        def temperature_difference_1(b, t):
            return b.deltaT_1[t] == (
                       b.side_2.properties_in[t].temperature -
                       b.side_1.properties_in[t].temperature)

        @self.Constraint(self.flowsheet().time,
                         doc="Side 1 outlet temperature difference")
        def temperature_difference_2(b, t):
            return b.deltaT_2[t] == (
                       b.side_2.properties_out[t].temperature -
                       b.side_1.properties_out[t].temperature)

    def _make_counter_current(self):
        """
        Add temperature driving force Constraints for counter-current flow.

        Args:
            None

        Returns:
            None
        """
        # Temperature Differences
        @self.Constraint(self.flowsheet().time,
                         doc="Side 1 inlet temperature difference")
        def temperature_difference_1(b, t):
            return b.deltaT_1[t] == (
                       b.side_2.properties_out[t].temperature -
                       b.side_1.properties_in[t].temperature)

        @self.Constraint(self.flowsheet().time,
                         doc="Side 1 outlet temperature difference")
        def temperature_difference_2(b, t):
            return b.deltaT_2[t] == (
                       b.side_2.properties_in[t].temperature -
                       b.side_1.properties_out[t].temperature)

    def model_check(blk):
        """
        Model checks for unit - calls model checks for both control volume
        Blocks.

        Args:
            None

        Returns:
            None
        """
        # Run control volume block model checks
        blk.side_1.model_check()
        blk.side_2.model_check()

    def initialize(blk, state_args_1={}, state_args_2={},
                   outlvl=idaeslog.NOTSET, solver='ipopt', optarg={'tol': 1e-6,
                                                     'max_iter': 100}):
        '''
        General Heat Exchanger initialisation routine.

        Keyword Arguments:
            state_args_1 : a dict of arguments to be passed to the property
                           package(s) for side 1 of the heat exchanger to
                           provide an initial state for initialization
                           (see documentation of the specific property package)
                           (default = {}).
            state_args_2 : a dict of arguments to be passed to the property
                           package(s) for side 2 of the heat exchanger to
                           provide an initial state for initialization
                           (see documentation of the specific property package)
                           (default = {}).
            outlvl : sets output level of initialisation routine

                     * 0 = no output (default)
                     * 1 = return solver state for each step in routine
                     * 2 = return solver state for each step in subroutines
                     * 3 = include solver output infomation (tee=True)

            optarg : solver options dictionary object (default={'tol': 1e-6})
            solver : str indicating whcih solver to use during
                     initialization (default = 'ipopt')

        Returns:
            None
        '''
        # Set solver options
        init_log = idaeslog.getInitLogger(blk.name, outlvl, tag="unit")
        solve_log = idaeslog.getSolveLogger(blk.name, outlvl, tag="unit")

        opt = SolverFactory(solver)
        opt.options = optarg

        # ---------------------------------------------------------------------
        # Initialize inlet property blocks
        flags1 = blk.side_1.initialize(outlvl=outlvl,
                                       optarg=optarg,
                                       solver=solver,
                                       state_args=state_args_1)

        flags2 = blk.side_2.initialize(outlvl=outlvl,
                                       optarg=optarg,
                                       solver=solver,
                                       state_args=state_args_2)
        init_log.info('{} Initialisation Step 1 Complete.'.format(blk.name))

        # ---------------------------------------------------------------------
        # Initialize temperature differentials
        p1_flags = {}
        p2_flags = {}
        h1_flags = {}
        t2_flags = {}
        for t in blk.flowsheet().time:
            p1_flags[t] = blk.side_1.properties_out[t].pressure.fixed
            if not blk.side_1.properties_out[t].pressure.fixed:
                blk.side_1.properties_out[t].pressure.fix(
                        value(blk.side_1.properties_in[t].pressure))

            p2_flags[t] = blk.side_2.properties_out[t].pressure.fixed
            if not blk.side_2.properties_out[t].pressure.fixed:
                blk.side_2.properties_out[t].pressure.fix(
                        value(blk.side_2.properties_in[t].pressure))

            h1_flags[t] = blk.side_1.properties_out[t].enth_mol.fixed
            if not blk.side_1.properties_out[t].enth_mol.fixed:
                blk.side_1.properties_out[t].enth_mol.fix(
                        value(blk.side_1.properties_in[t].enth_mol)+100.0)

            t2_flags[t] = blk.side_2.properties_out[t].temperature.fixed
            if not blk.side_2.properties_out[t].temperature.fixed:
                blk.side_2.properties_out[t].temperature.fix(
                        value(blk.side_2.properties_in[t].temperature)-5.0)
                #                                assuming Delta T min approach
        # Deactivate Constraints
        blk.heat_transfer_correlation.deactivate()
        blk.LMTD.deactivate()
        blk.energy_balance.deactivate()
        blk.deltaP_tube_eqn.deactivate()
        blk.deltaP_shell_eqn.deactivate()

        with idaeslog.solver_log(solve_log, idaeslog.DEBUG) as slc:
            res = opt.solve(blk, tee=slc.tee)
        init_log.info_high("Initialization Step 2 {}.".format(idaeslog.condition(res)))

        # Activate energy balance and driving force
        for t in blk.flowsheet().time:
            if not p1_flags[t]:
                blk.side_1.properties_out[t].pressure.unfix()
            if not p2_flags[t]:
                blk.side_2.properties_out[t].pressure.unfix()
            if not h1_flags[t]:
                blk.side_1.properties_out[t].enth_mol.unfix()
            if not t2_flags[t]:
                blk.side_2.properties_out[t].temperature.unfix()
        blk.heat_transfer_correlation.activate()
        blk.LMTD.activate()
        blk.energy_balance.activate()
        blk.deltaP_tube_eqn.activate()
        blk.deltaP_shell_eqn.activate()

        with idaeslog.solver_log(solve_log, idaeslog.DEBUG) as slc:
            res = opt.solve(blk, tee=slc.tee)
        init_log.info_high("Initialization Step 3 {}.".format(idaeslog.condition(res)))

        # ---------------------------------------------------------------------
        # Release Inlet state
        blk.side_1.release_state(flags1, outlvl)
        blk.side_2.release_state(flags2, outlvl)

        init_log.info('{} Initialisation Complete.'.format(blk.name))<|MERGE_RESOLUTION|>--- conflicted
+++ resolved
@@ -55,12 +55,10 @@
 
 from idaes.core.util.config import is_physical_parameter_block
 from idaes.core.util.misc import add_object_reference
-<<<<<<< HEAD
 from idaes.core.util.constants import Constants as c
 
-=======
 import idaes.logger as idaeslog
->>>>>>> 9c84a52d
+
 
 __author__ = "Boiler subsystem team (J Ma, M Zamarripa)"
 __version__ = "1.0.0"
