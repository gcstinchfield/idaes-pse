--- conflicted
+++ resolved
@@ -59,15 +59,9 @@
         "pandas",
         "pint",
         "psutil",
-<<<<<<< HEAD
-        "pyutilib",
-        "pyomo>=5.7.0",
-        "pytest>=6.0.0",
-=======
         "pyutilib>=6.0.0",
         "pyomo>=5.7.1",
         "pytest",
->>>>>>> cdf23209
         "pyyaml",
         "requests",  # for ui/fsvis
         "python-slugify", # for ui/fsvis
